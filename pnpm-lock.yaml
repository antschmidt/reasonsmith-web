lockfileVersion: '9.0'

settings:
  autoInstallPeers: true
  excludeLinksFromLockfile: false

importers:

  .:
    dependencies:
      '@anthropic-ai/sdk':
        specifier: ^0.65.0
        version: 0.65.0
      '@apollo/client':
        specifier: ^4.0.7
        version: 4.0.7(graphql-ws@6.0.6(graphql@16.11.0)(ws@8.18.3))(graphql@16.11.0)(rxjs@7.8.2)
      '@lucide/svelte':
        specifier: ^0.546.0
        version: 0.546.0(svelte@5.40.0)
      '@nhost/nhost-js':
        specifier: ^4.0.1
        version: 4.0.1
      '@tiptap/extension-bubble-menu':
        specifier: ^3.7.0
        version: 3.7.0(@tiptap/core@3.7.0(@tiptap/pm@3.7.0))(@tiptap/pm@3.7.0)
      '@tiptap/extension-link':
        specifier: ^3.7.0
        version: 3.7.0(@tiptap/core@3.7.0(@tiptap/pm@3.7.0))(@tiptap/pm@3.7.0)
      '@tiptap/extension-underline':
        specifier: ^3.7.0
        version: 3.7.0(@tiptap/core@3.7.0(@tiptap/pm@3.7.0))
      '@vercel/analytics':
        specifier: ^1.5.0
        version: 1.5.0(@sveltejs/kit@2.46.5(@sveltejs/vite-plugin-svelte@6.2.1(svelte@5.40.0)(vite@7.1.10(@types/node@24.7.2)))(svelte@5.40.0)(vite@7.1.10(@types/node@24.7.2)))(svelte@5.40.0)
      graphql:
        specifier: ^16.11.0
        version: 16.11.0
<<<<<<< HEAD
=======
      graphql-ws:
        specifier: ^6.0.6
        version: 6.0.6(graphql@16.11.0)(ws@8.18.3)
>>>>>>> f1b46e23
      heic2any:
        specifier: ^0.0.4
        version: 0.0.4
      isomorphic-dompurify:
        specifier: ^2.29.0
        version: 2.29.0(postcss@8.5.6)
      neo4j-driver:
        specifier: ^6.0.0
        version: 6.0.0
      openai:
        specifier: ^6.3.0
        version: 6.3.0(ws@8.18.3)
    devDependencies:
      '@playwright/test':
        specifier: ^1.56.0
        version: 1.56.0
      '@sveltejs/adapter-vercel':
        specifier: ^5.10.3
        version: 5.10.3(@sveltejs/kit@2.46.5(@sveltejs/vite-plugin-svelte@6.2.1(svelte@5.40.0)(vite@7.1.10(@types/node@24.7.2)))(svelte@5.40.0)(vite@7.1.10(@types/node@24.7.2)))(rollup@4.52.4)
      '@sveltejs/kit':
        specifier: ^2.46.5
        version: 2.46.5(@sveltejs/vite-plugin-svelte@6.2.1(svelte@5.40.0)(vite@7.1.10(@types/node@24.7.2)))(svelte@5.40.0)(vite@7.1.10(@types/node@24.7.2))
      '@sveltejs/vite-plugin-svelte':
        specifier: ^6.2.1
        version: 6.2.1(svelte@5.40.0)(vite@7.1.10(@types/node@24.7.2))
      '@testing-library/jest-dom':
        specifier: ^6.9.1
        version: 6.9.1
      '@testing-library/svelte':
        specifier: ^5.2.8
        version: 5.2.8(svelte@5.40.0)(vite@7.1.10(@types/node@24.7.2))(vitest@3.2.4(@types/node@24.7.2)(jsdom@27.0.0(postcss@8.5.6)))
      '@tiptap/core':
        specifier: ^3.7.0
        version: 3.7.0(@tiptap/pm@3.7.0)
      '@tiptap/extension-placeholder':
        specifier: ^3.7.0
        version: 3.7.0(@tiptap/extensions@3.7.0(@tiptap/core@3.7.0(@tiptap/pm@3.7.0))(@tiptap/pm@3.7.0))
      '@tiptap/starter-kit':
        specifier: ^3.7.0
        version: 3.7.0
      '@types/dompurify':
        specifier: ^3.2.0
        version: 3.2.0
      '@types/node':
        specifier: ^24.7.2
        version: 24.7.2
      jsdom:
        specifier: ^27.0.0
        version: 27.0.0(postcss@8.5.6)
      prettier:
        specifier: ^3.6.2
        version: 3.6.2
      prettier-plugin-svelte:
        specifier: ^3.4.0
        version: 3.4.0(prettier@3.6.2)(svelte@5.40.0)
      sharp:
        specifier: ^0.34.4
        version: 0.34.4
      svelte:
        specifier: ^5.40.0
        version: 5.40.0
      svelte-check:
        specifier: ^4.3.3
        version: 4.3.3(picomatch@4.0.3)(svelte@5.40.0)(typescript@5.9.3)
      typescript:
        specifier: ^5.9.3
        version: 5.9.3
      vite:
        specifier: ^7.1.10
        version: 7.1.10(@types/node@24.7.2)
      vitest:
        specifier: ^3.2.4
        version: 3.2.4(@types/node@24.7.2)(jsdom@27.0.0(postcss@8.5.6))

packages:

  '@adobe/css-tools@4.4.4':
    resolution: {integrity: sha512-Elp+iwUx5rN5+Y8xLt5/GRoG20WGoDCQ/1Fb+1LiGtvwbDavuSk0jhD/eZdckHAuzcDzccnkv+rEjyWfRx18gg==}

  '@anthropic-ai/sdk@0.65.0':
    resolution: {integrity: sha512-zIdPOcrCVEI8t3Di40nH4z9EoeyGZfXbYSvWdDLsB/KkaSYMnEgC7gmcgWu83g2NTn1ZTpbMvpdttWDGGIk6zw==}
    hasBin: true
    peerDependencies:
      zod: ^3.25.0 || ^4.0.0
    peerDependenciesMeta:
      zod:
        optional: true

  '@apollo/client@4.0.7':
    resolution: {integrity: sha512-hZp/mKtAqM+g6buUnu6Wqtyc33QebvfdY0SE46xWea4lU1CxwI57VORy2N2vA9CoCRgYM4ELNXzr6nNErAdhfg==}
    peerDependencies:
      graphql: ^16.0.0
      graphql-ws: ^5.5.5 || ^6.0.3
      react: ^17.0.0 || ^18.0.0 || >=19.0.0-rc
      react-dom: ^17.0.0 || ^18.0.0 || >=19.0.0-rc
      rxjs: ^7.3.0
      subscriptions-transport-ws: ^0.9.0 || ^0.11.0
    peerDependenciesMeta:
      graphql-ws:
        optional: true
      react:
        optional: true
      react-dom:
        optional: true
      subscriptions-transport-ws:
        optional: true

  '@asamuzakjp/css-color@4.0.5':
    resolution: {integrity: sha512-lMrXidNhPGsDjytDy11Vwlb6OIGrT3CmLg3VWNFyWkLWtijKl7xjvForlh8vuj0SHGjgl4qZEQzUmYTeQA2JFQ==}

  '@asamuzakjp/dom-selector@6.6.2':
    resolution: {integrity: sha512-+AG0jN9HTwfDLBhjhX1FKi6zlIAc/YGgEHlN/OMaHD1pOPFsC5CpYQpLkPX0aFjyaVmoq9330cQDCU4qnSL1qA==}

  '@asamuzakjp/nwsapi@2.3.9':
    resolution: {integrity: sha512-n8GuYSrI9bF7FFZ/SjhwevlHc8xaVlb/7HmHelnc/PZXBD2ZR49NnN9sMMuDdEGPeeRQ5d0hqlSlEpgCX3Wl0Q==}

  '@babel/code-frame@7.27.1':
    resolution: {integrity: sha512-cjQ7ZlQ0Mv3b47hABuTevyTuYN4i+loJKGeV9flcCgIK37cCXRh+L1bd3iBHlynerhQ7BhCkn2BPbQUL+rGqFg==}
    engines: {node: '>=6.9.0'}

  '@babel/helper-validator-identifier@7.27.1':
    resolution: {integrity: sha512-D2hP9eA+Sqx1kBZgzxZh0y1trbuU+JoDkiEwqhQ36nodYqJwyEIhPSdMNd7lOm/4io72luTPWH20Yda0xOuUow==}
    engines: {node: '>=6.9.0'}

  '@babel/runtime@7.28.4':
    resolution: {integrity: sha512-Q/N6JNWvIvPnLDvjlE1OUBLPQHH6l3CltCEsHIujp45zQUSSh8K+gHnaEX45yAT1nyngnINhvWtzN+Nb9D8RAQ==}
    engines: {node: '>=6.9.0'}

  '@csstools/color-helpers@5.1.0':
    resolution: {integrity: sha512-S11EXWJyy0Mz5SYvRmY8nJYTFFd1LCNV+7cXyAgQtOOuzb4EsgfqDufL+9esx72/eLhsRdGZwaldu/h+E4t4BA==}
    engines: {node: '>=18'}

  '@csstools/css-calc@2.1.4':
    resolution: {integrity: sha512-3N8oaj+0juUw/1H3YwmDDJXCgTB1gKU6Hc/bB502u9zR0q2vd786XJH9QfrKIEgFlZmhZiq6epXl4rHqhzsIgQ==}
    engines: {node: '>=18'}
    peerDependencies:
      '@csstools/css-parser-algorithms': ^3.0.5
      '@csstools/css-tokenizer': ^3.0.4

  '@csstools/css-color-parser@3.1.0':
    resolution: {integrity: sha512-nbtKwh3a6xNVIp/VRuXV64yTKnb1IjTAEEh3irzS+HkKjAOYLTGNb9pmVNntZ8iVBHcWDA2Dof0QtPgFI1BaTA==}
    engines: {node: '>=18'}
    peerDependencies:
      '@csstools/css-parser-algorithms': ^3.0.5
      '@csstools/css-tokenizer': ^3.0.4

  '@csstools/css-parser-algorithms@3.0.5':
    resolution: {integrity: sha512-DaDeUkXZKjdGhgYaHNJTV9pV7Y9B3b644jCLs9Upc3VeNGg6LWARAT6O+Q+/COo+2gg/bM5rhpMAtf70WqfBdQ==}
    engines: {node: '>=18'}
    peerDependencies:
      '@csstools/css-tokenizer': ^3.0.4

  '@csstools/css-syntax-patches-for-csstree@1.0.14':
    resolution: {integrity: sha512-zSlIxa20WvMojjpCSy8WrNpcZ61RqfTfX3XTaOeVlGJrt/8HF3YbzgFZa01yTbT4GWQLwfTcC3EB8i3XnB647Q==}
    engines: {node: '>=18'}
    peerDependencies:
      postcss: ^8.4

  '@csstools/css-tokenizer@3.0.4':
    resolution: {integrity: sha512-Vd/9EVDiu6PPJt9yAh6roZP6El1xHrdvIVGjyBsHR0RYwNHgL7FJPyIIW4fANJNG6FtyZfvlRPpFI4ZM/lubvw==}
    engines: {node: '>=18'}

  '@emnapi/runtime@1.5.0':
    resolution: {integrity: sha512-97/BJ3iXHww3djw6hYIfErCZFee7qCtrneuLa20UXFCOTCfBM2cvQHjWJ2EG0s0MtdNwInarqCTz35i4wWXHsQ==}

  '@esbuild/aix-ppc64@0.25.10':
    resolution: {integrity: sha512-0NFWnA+7l41irNuaSVlLfgNT12caWJVLzp5eAVhZ0z1qpxbockccEt3s+149rE64VUI3Ml2zt8Nv5JVc4QXTsw==}
    engines: {node: '>=18'}
    cpu: [ppc64]
    os: [aix]

  '@esbuild/android-arm64@0.25.10':
    resolution: {integrity: sha512-LSQa7eDahypv/VO6WKohZGPSJDq5OVOo3UoFR1E4t4Gj1W7zEQMUhI+lo81H+DtB+kP+tDgBp+M4oNCwp6kffg==}
    engines: {node: '>=18'}
    cpu: [arm64]
    os: [android]

  '@esbuild/android-arm@0.25.10':
    resolution: {integrity: sha512-dQAxF1dW1C3zpeCDc5KqIYuZ1tgAdRXNoZP7vkBIRtKZPYe2xVr/d3SkirklCHudW1B45tGiUlz2pUWDfbDD4w==}
    engines: {node: '>=18'}
    cpu: [arm]
    os: [android]

  '@esbuild/android-x64@0.25.10':
    resolution: {integrity: sha512-MiC9CWdPrfhibcXwr39p9ha1x0lZJ9KaVfvzA0Wxwz9ETX4v5CHfF09bx935nHlhi+MxhA63dKRRQLiVgSUtEg==}
    engines: {node: '>=18'}
    cpu: [x64]
    os: [android]

  '@esbuild/darwin-arm64@0.25.10':
    resolution: {integrity: sha512-JC74bdXcQEpW9KkV326WpZZjLguSZ3DfS8wrrvPMHgQOIEIG/sPXEN/V8IssoJhbefLRcRqw6RQH2NnpdprtMA==}
    engines: {node: '>=18'}
    cpu: [arm64]
    os: [darwin]

  '@esbuild/darwin-x64@0.25.10':
    resolution: {integrity: sha512-tguWg1olF6DGqzws97pKZ8G2L7Ig1vjDmGTwcTuYHbuU6TTjJe5FXbgs5C1BBzHbJ2bo1m3WkQDbWO2PvamRcg==}
    engines: {node: '>=18'}
    cpu: [x64]
    os: [darwin]

  '@esbuild/freebsd-arm64@0.25.10':
    resolution: {integrity: sha512-3ZioSQSg1HT2N05YxeJWYR+Libe3bREVSdWhEEgExWaDtyFbbXWb49QgPvFH8u03vUPX10JhJPcz7s9t9+boWg==}
    engines: {node: '>=18'}
    cpu: [arm64]
    os: [freebsd]

  '@esbuild/freebsd-x64@0.25.10':
    resolution: {integrity: sha512-LLgJfHJk014Aa4anGDbh8bmI5Lk+QidDmGzuC2D+vP7mv/GeSN+H39zOf7pN5N8p059FcOfs2bVlrRr4SK9WxA==}
    engines: {node: '>=18'}
    cpu: [x64]
    os: [freebsd]

  '@esbuild/linux-arm64@0.25.10':
    resolution: {integrity: sha512-5luJWN6YKBsawd5f9i4+c+geYiVEw20FVW5x0v1kEMWNq8UctFjDiMATBxLvmmHA4bf7F6hTRaJgtghFr9iziQ==}
    engines: {node: '>=18'}
    cpu: [arm64]
    os: [linux]

  '@esbuild/linux-arm@0.25.10':
    resolution: {integrity: sha512-oR31GtBTFYCqEBALI9r6WxoU/ZofZl962pouZRTEYECvNF/dtXKku8YXcJkhgK/beU+zedXfIzHijSRapJY3vg==}
    engines: {node: '>=18'}
    cpu: [arm]
    os: [linux]

  '@esbuild/linux-ia32@0.25.10':
    resolution: {integrity: sha512-NrSCx2Kim3EnnWgS4Txn0QGt0Xipoumb6z6sUtl5bOEZIVKhzfyp/Lyw4C1DIYvzeW/5mWYPBFJU3a/8Yr75DQ==}
    engines: {node: '>=18'}
    cpu: [ia32]
    os: [linux]

  '@esbuild/linux-loong64@0.25.10':
    resolution: {integrity: sha512-xoSphrd4AZda8+rUDDfD9J6FUMjrkTz8itpTITM4/xgerAZZcFW7Dv+sun7333IfKxGG8gAq+3NbfEMJfiY+Eg==}
    engines: {node: '>=18'}
    cpu: [loong64]
    os: [linux]

  '@esbuild/linux-mips64el@0.25.10':
    resolution: {integrity: sha512-ab6eiuCwoMmYDyTnyptoKkVS3k8fy/1Uvq7Dj5czXI6DF2GqD2ToInBI0SHOp5/X1BdZ26RKc5+qjQNGRBelRA==}
    engines: {node: '>=18'}
    cpu: [mips64el]
    os: [linux]

  '@esbuild/linux-ppc64@0.25.10':
    resolution: {integrity: sha512-NLinzzOgZQsGpsTkEbdJTCanwA5/wozN9dSgEl12haXJBzMTpssebuXR42bthOF3z7zXFWH1AmvWunUCkBE4EA==}
    engines: {node: '>=18'}
    cpu: [ppc64]
    os: [linux]

  '@esbuild/linux-riscv64@0.25.10':
    resolution: {integrity: sha512-FE557XdZDrtX8NMIeA8LBJX3dC2M8VGXwfrQWU7LB5SLOajfJIxmSdyL/gU1m64Zs9CBKvm4UAuBp5aJ8OgnrA==}
    engines: {node: '>=18'}
    cpu: [riscv64]
    os: [linux]

  '@esbuild/linux-s390x@0.25.10':
    resolution: {integrity: sha512-3BBSbgzuB9ajLoVZk0mGu+EHlBwkusRmeNYdqmznmMc9zGASFjSsxgkNsqmXugpPk00gJ0JNKh/97nxmjctdew==}
    engines: {node: '>=18'}
    cpu: [s390x]
    os: [linux]

  '@esbuild/linux-x64@0.25.10':
    resolution: {integrity: sha512-QSX81KhFoZGwenVyPoberggdW1nrQZSvfVDAIUXr3WqLRZGZqWk/P4T8p2SP+de2Sr5HPcvjhcJzEiulKgnxtA==}
    engines: {node: '>=18'}
    cpu: [x64]
    os: [linux]

  '@esbuild/netbsd-arm64@0.25.10':
    resolution: {integrity: sha512-AKQM3gfYfSW8XRk8DdMCzaLUFB15dTrZfnX8WXQoOUpUBQ+NaAFCP1kPS/ykbbGYz7rxn0WS48/81l9hFl3u4A==}
    engines: {node: '>=18'}
    cpu: [arm64]
    os: [netbsd]

  '@esbuild/netbsd-x64@0.25.10':
    resolution: {integrity: sha512-7RTytDPGU6fek/hWuN9qQpeGPBZFfB4zZgcz2VK2Z5VpdUxEI8JKYsg3JfO0n/Z1E/6l05n0unDCNc4HnhQGig==}
    engines: {node: '>=18'}
    cpu: [x64]
    os: [netbsd]

  '@esbuild/openbsd-arm64@0.25.10':
    resolution: {integrity: sha512-5Se0VM9Wtq797YFn+dLimf2Zx6McttsH2olUBsDml+lm0GOCRVebRWUvDtkY4BWYv/3NgzS8b/UM3jQNh5hYyw==}
    engines: {node: '>=18'}
    cpu: [arm64]
    os: [openbsd]

  '@esbuild/openbsd-x64@0.25.10':
    resolution: {integrity: sha512-XkA4frq1TLj4bEMB+2HnI0+4RnjbuGZfet2gs/LNs5Hc7D89ZQBHQ0gL2ND6Lzu1+QVkjp3x1gIcPKzRNP8bXw==}
    engines: {node: '>=18'}
    cpu: [x64]
    os: [openbsd]

  '@esbuild/openharmony-arm64@0.25.10':
    resolution: {integrity: sha512-AVTSBhTX8Y/Fz6OmIVBip9tJzZEUcY8WLh7I59+upa5/GPhh2/aM6bvOMQySspnCCHvFi79kMtdJS1w0DXAeag==}
    engines: {node: '>=18'}
    cpu: [arm64]
    os: [openharmony]

  '@esbuild/sunos-x64@0.25.10':
    resolution: {integrity: sha512-fswk3XT0Uf2pGJmOpDB7yknqhVkJQkAQOcW/ccVOtfx05LkbWOaRAtn5SaqXypeKQra1QaEa841PgrSL9ubSPQ==}
    engines: {node: '>=18'}
    cpu: [x64]
    os: [sunos]

  '@esbuild/win32-arm64@0.25.10':
    resolution: {integrity: sha512-ah+9b59KDTSfpaCg6VdJoOQvKjI33nTaQr4UluQwW7aEwZQsbMCfTmfEO4VyewOxx4RaDT/xCy9ra2GPWmO7Kw==}
    engines: {node: '>=18'}
    cpu: [arm64]
    os: [win32]

  '@esbuild/win32-ia32@0.25.10':
    resolution: {integrity: sha512-QHPDbKkrGO8/cz9LKVnJU22HOi4pxZnZhhA2HYHez5Pz4JeffhDjf85E57Oyco163GnzNCVkZK0b/n4Y0UHcSw==}
    engines: {node: '>=18'}
    cpu: [ia32]
    os: [win32]

  '@esbuild/win32-x64@0.25.10':
    resolution: {integrity: sha512-9KpxSVFCu0iK1owoez6aC/s/EdUQLDN3adTxGCqxMVhrPDj6bt5dbrHDXUuq+Bs2vATFBBrQS5vdQ/Ed2P+nbw==}
    engines: {node: '>=18'}
    cpu: [x64]
    os: [win32]

  '@floating-ui/core@1.7.3':
    resolution: {integrity: sha512-sGnvb5dmrJaKEZ+LDIpguvdX3bDlEllmv4/ClQ9awcmCZrlx5jQyyMWFM5kBI+EyNOCDDiKk8il0zeuX3Zlg/w==}

  '@floating-ui/dom@1.7.4':
    resolution: {integrity: sha512-OOchDgh4F2CchOX94cRVqhvy7b3AFb+/rQXyswmzmGakRfkMgoWVjfnLWkRirfLEfuD4ysVW16eXzwt3jHIzKA==}

  '@floating-ui/utils@0.2.10':
    resolution: {integrity: sha512-aGTxbpbg8/b5JfU1HXSrbH3wXZuLPJcNEcZQFMxLs3oSzgtVu6nFPkbbGGUvBcUjKV2YyB9Wxxabo+HEH9tcRQ==}

  '@graphql-typed-document-node/core@3.2.0':
    resolution: {integrity: sha512-mB9oAsNCm9aM3/SOv4YtBMqZbYj10R7dkq8byBqxGY/ncFwhf2oQzMV+LCRlWoDSEBJ3COiR1yeDvMtsoOsuFQ==}
    peerDependencies:
      graphql: ^0.8.0 || ^0.9.0 || ^0.10.0 || ^0.11.0 || ^0.12.0 || ^0.13.0 || ^14.0.0 || ^15.0.0 || ^16.0.0 || ^17.0.0

  '@img/colour@1.0.0':
    resolution: {integrity: sha512-A5P/LfWGFSl6nsckYtjw9da+19jB8hkJ6ACTGcDfEJ0aE+l2n2El7dsVM7UVHZQ9s2lmYMWlrS21YLy2IR1LUw==}
    engines: {node: '>=18'}

  '@img/sharp-darwin-arm64@0.34.4':
    resolution: {integrity: sha512-sitdlPzDVyvmINUdJle3TNHl+AG9QcwiAMsXmccqsCOMZNIdW2/7S26w0LyU8euiLVzFBL3dXPwVCq/ODnf2vA==}
    engines: {node: ^18.17.0 || ^20.3.0 || >=21.0.0}
    cpu: [arm64]
    os: [darwin]

  '@img/sharp-darwin-x64@0.34.4':
    resolution: {integrity: sha512-rZheupWIoa3+SOdF/IcUe1ah4ZDpKBGWcsPX6MT0lYniH9micvIU7HQkYTfrx5Xi8u+YqwLtxC/3vl8TQN6rMg==}
    engines: {node: ^18.17.0 || ^20.3.0 || >=21.0.0}
    cpu: [x64]
    os: [darwin]

  '@img/sharp-libvips-darwin-arm64@1.2.3':
    resolution: {integrity: sha512-QzWAKo7kpHxbuHqUC28DZ9pIKpSi2ts2OJnoIGI26+HMgq92ZZ4vk8iJd4XsxN+tYfNJxzH6W62X5eTcsBymHw==}
    cpu: [arm64]
    os: [darwin]

  '@img/sharp-libvips-darwin-x64@1.2.3':
    resolution: {integrity: sha512-Ju+g2xn1E2AKO6YBhxjj+ACcsPQRHT0bhpglxcEf+3uyPY+/gL8veniKoo96335ZaPo03bdDXMv0t+BBFAbmRA==}
    cpu: [x64]
    os: [darwin]

  '@img/sharp-libvips-linux-arm64@1.2.3':
    resolution: {integrity: sha512-I4RxkXU90cpufazhGPyVujYwfIm9Nk1QDEmiIsaPwdnm013F7RIceaCc87kAH+oUB1ezqEvC6ga4m7MSlqsJvQ==}
    cpu: [arm64]
    os: [linux]

  '@img/sharp-libvips-linux-arm@1.2.3':
    resolution: {integrity: sha512-x1uE93lyP6wEwGvgAIV0gP6zmaL/a0tGzJs/BIDDG0zeBhMnuUPm7ptxGhUbcGs4okDJrk4nxgrmxpib9g6HpA==}
    cpu: [arm]
    os: [linux]

  '@img/sharp-libvips-linux-ppc64@1.2.3':
    resolution: {integrity: sha512-Y2T7IsQvJLMCBM+pmPbM3bKT/yYJvVtLJGfCs4Sp95SjvnFIjynbjzsa7dY1fRJX45FTSfDksbTp6AGWudiyCg==}
    cpu: [ppc64]
    os: [linux]

  '@img/sharp-libvips-linux-s390x@1.2.3':
    resolution: {integrity: sha512-RgWrs/gVU7f+K7P+KeHFaBAJlNkD1nIZuVXdQv6S+fNA6syCcoboNjsV2Pou7zNlVdNQoQUpQTk8SWDHUA3y/w==}
    cpu: [s390x]
    os: [linux]

  '@img/sharp-libvips-linux-x64@1.2.3':
    resolution: {integrity: sha512-3JU7LmR85K6bBiRzSUc/Ff9JBVIFVvq6bomKE0e63UXGeRw2HPVEjoJke1Yx+iU4rL7/7kUjES4dZ/81Qjhyxg==}
    cpu: [x64]
    os: [linux]

  '@img/sharp-libvips-linuxmusl-arm64@1.2.3':
    resolution: {integrity: sha512-F9q83RZ8yaCwENw1GieztSfj5msz7GGykG/BA+MOUefvER69K/ubgFHNeSyUu64amHIYKGDs4sRCMzXVj8sEyw==}
    cpu: [arm64]
    os: [linux]

  '@img/sharp-libvips-linuxmusl-x64@1.2.3':
    resolution: {integrity: sha512-U5PUY5jbc45ANM6tSJpsgqmBF/VsL6LnxJmIf11kB7J5DctHgqm0SkuXzVWtIY90GnJxKnC/JT251TDnk1fu/g==}
    cpu: [x64]
    os: [linux]

  '@img/sharp-linux-arm64@0.34.4':
    resolution: {integrity: sha512-YXU1F/mN/Wu786tl72CyJjP/Ngl8mGHN1hST4BGl+hiW5jhCnV2uRVTNOcaYPs73NeT/H8Upm3y9582JVuZHrQ==}
    engines: {node: ^18.17.0 || ^20.3.0 || >=21.0.0}
    cpu: [arm64]
    os: [linux]

  '@img/sharp-linux-arm@0.34.4':
    resolution: {integrity: sha512-Xyam4mlqM0KkTHYVSuc6wXRmM7LGN0P12li03jAnZ3EJWZqj83+hi8Y9UxZUbxsgsK1qOEwg7O0Bc0LjqQVtxA==}
    engines: {node: ^18.17.0 || ^20.3.0 || >=21.0.0}
    cpu: [arm]
    os: [linux]

  '@img/sharp-linux-ppc64@0.34.4':
    resolution: {integrity: sha512-F4PDtF4Cy8L8hXA2p3TO6s4aDt93v+LKmpcYFLAVdkkD3hSxZzee0rh6/+94FpAynsuMpLX5h+LRsSG3rIciUQ==}
    engines: {node: ^18.17.0 || ^20.3.0 || >=21.0.0}
    cpu: [ppc64]
    os: [linux]

  '@img/sharp-linux-s390x@0.34.4':
    resolution: {integrity: sha512-qVrZKE9Bsnzy+myf7lFKvng6bQzhNUAYcVORq2P7bDlvmF6u2sCmK2KyEQEBdYk+u3T01pVsPrkj943T1aJAsw==}
    engines: {node: ^18.17.0 || ^20.3.0 || >=21.0.0}
    cpu: [s390x]
    os: [linux]

  '@img/sharp-linux-x64@0.34.4':
    resolution: {integrity: sha512-ZfGtcp2xS51iG79c6Vhw9CWqQC8l2Ot8dygxoDoIQPTat/Ov3qAa8qpxSrtAEAJW+UjTXc4yxCjNfxm4h6Xm2A==}
    engines: {node: ^18.17.0 || ^20.3.0 || >=21.0.0}
    cpu: [x64]
    os: [linux]

  '@img/sharp-linuxmusl-arm64@0.34.4':
    resolution: {integrity: sha512-8hDVvW9eu4yHWnjaOOR8kHVrew1iIX+MUgwxSuH2XyYeNRtLUe4VNioSqbNkB7ZYQJj9rUTT4PyRscyk2PXFKA==}
    engines: {node: ^18.17.0 || ^20.3.0 || >=21.0.0}
    cpu: [arm64]
    os: [linux]

  '@img/sharp-linuxmusl-x64@0.34.4':
    resolution: {integrity: sha512-lU0aA5L8QTlfKjpDCEFOZsTYGn3AEiO6db8W5aQDxj0nQkVrZWmN3ZP9sYKWJdtq3PWPhUNlqehWyXpYDcI9Sg==}
    engines: {node: ^18.17.0 || ^20.3.0 || >=21.0.0}
    cpu: [x64]
    os: [linux]

  '@img/sharp-wasm32@0.34.4':
    resolution: {integrity: sha512-33QL6ZO/qpRyG7woB/HUALz28WnTMI2W1jgX3Nu2bypqLIKx/QKMILLJzJjI+SIbvXdG9fUnmrxR7vbi1sTBeA==}
    engines: {node: ^18.17.0 || ^20.3.0 || >=21.0.0}
    cpu: [wasm32]

  '@img/sharp-win32-arm64@0.34.4':
    resolution: {integrity: sha512-2Q250do/5WXTwxW3zjsEuMSv5sUU4Tq9VThWKlU2EYLm4MB7ZeMwF+SFJutldYODXF6jzc6YEOC+VfX0SZQPqA==}
    engines: {node: ^18.17.0 || ^20.3.0 || >=21.0.0}
    cpu: [arm64]
    os: [win32]

  '@img/sharp-win32-ia32@0.34.4':
    resolution: {integrity: sha512-3ZeLue5V82dT92CNL6rsal6I2weKw1cYu+rGKm8fOCCtJTR2gYeUfY3FqUnIJsMUPIH68oS5jmZ0NiJ508YpEw==}
    engines: {node: ^18.17.0 || ^20.3.0 || >=21.0.0}
    cpu: [ia32]
    os: [win32]

  '@img/sharp-win32-x64@0.34.4':
    resolution: {integrity: sha512-xIyj4wpYs8J18sVN3mSQjwrw7fKUqRw+Z5rnHNCy5fYTxigBz81u5mOMPmFumwjcn8+ld1ppptMBCLic1nz6ig==}
    engines: {node: ^18.17.0 || ^20.3.0 || >=21.0.0}
    cpu: [x64]
    os: [win32]

  '@isaacs/cliui@8.0.2':
    resolution: {integrity: sha512-O8jcjabXaleOG9DQ0+ARXWZBTfnP4WNAqzuiJK7ll44AmxGKv/J2M4TPjxjY3znBCfvBXFzucm1twdyFybFqEA==}
    engines: {node: '>=12'}

  '@isaacs/fs-minipass@4.0.1':
    resolution: {integrity: sha512-wgm9Ehl2jpeqP3zw/7mo3kRHFp5MEDhqAdwy1fTGkHAwnkGOVsgpvQhL8B5n1qlb01jV3n/bI0ZfZp5lWA1k4w==}
    engines: {node: '>=18.0.0'}

  '@jridgewell/gen-mapping@0.3.13':
    resolution: {integrity: sha512-2kkt/7niJ6MgEPxF0bYdQ6etZaA+fQvDcLKckhy1yIQOzaoKjBBjSj63/aLVjYE3qhRt5dvM+uUyfCg6UKCBbA==}

  '@jridgewell/remapping@2.3.5':
    resolution: {integrity: sha512-LI9u/+laYG4Ds1TDKSJW2YPrIlcVYOwi2fUC6xB43lueCjgxV4lffOCZCtYFiH6TNOX+tQKXx97T4IKHbhyHEQ==}

  '@jridgewell/resolve-uri@3.1.2':
    resolution: {integrity: sha512-bRISgCIjP20/tbWSPWMEi54QVPRZExkuD9lJL+UIxUKtwVJA8wW1Trb1jMs1RFXo1CBTNZ/5hpC9QvmKWdopKw==}
    engines: {node: '>=6.0.0'}

  '@jridgewell/sourcemap-codec@1.5.5':
    resolution: {integrity: sha512-cYQ9310grqxueWbl+WuIUIaiUaDcj7WOq5fVhEljNVgRfOUhY9fy2zTvfoqWsnebh8Sl70VScFbICvJnLKB0Og==}

  '@jridgewell/trace-mapping@0.3.31':
    resolution: {integrity: sha512-zzNR+SdQSDJzc8joaeP8QQoCQr8NuYx2dIIytl1QeBEZHJ9uW6hebsrYgbz8hJwUQao3TWCMtmfV8Nu1twOLAw==}

  '@lucide/svelte@0.546.0':
    resolution: {integrity: sha512-qFVQ+BUJH9Swns7cag3Wik7VqKZfN2hwDZ2VazbZJc8VSqI0kgOZCZ2OVwrvNxdkl8Mw9M9H1ROB0BXh/WH/sA==}
    peerDependencies:
      svelte: ^5

  '@mapbox/node-pre-gyp@2.0.0':
    resolution: {integrity: sha512-llMXd39jtP0HpQLVI37Bf1m2ADlEb35GYSh1SDSLsBhR+5iCxiNGlT31yqbNtVHygHAtMy6dWFERpU2JgufhPg==}
    engines: {node: '>=18'}
    hasBin: true

  '@nhost/nhost-js@4.0.1':
    resolution: {integrity: sha512-OxRQPSLBqYCDRRGpSse7/Od/cFEm5nYsdLK99k/ZKxFNbUbIa6T+5nYfvrLoYnVJtuzmIc5qOxxV1zxd0Y+Hew==}
    engines: {node: '>=20'}

  '@pkgjs/parseargs@0.11.0':
    resolution: {integrity: sha512-+1VkjdD0QBLPodGrJUeqarH8VAIvQODIbwh9XpP5Syisf7YoQgsJKPNFoqqLQlu+VQ/tVSshMR6loPMn8U+dPg==}
    engines: {node: '>=14'}

  '@playwright/test@1.56.0':
    resolution: {integrity: sha512-Tzh95Twig7hUwwNe381/K3PggZBZblKUe2wv25oIpzWLr6Z0m4KgV1ZVIjnR6GM9ANEqjZD7XsZEa6JL/7YEgg==}
    engines: {node: '>=18'}
    hasBin: true

  '@polka/url@1.0.0-next.29':
    resolution: {integrity: sha512-wwQAWhWSuHaag8c4q/KN/vCoeOJYshAIvMQwD4GpSb3OiZklFfvAgmj0VCBBImRpuF/aFgIRzllXlVX93Jevww==}

  '@remirror/core-constants@3.0.0':
    resolution: {integrity: sha512-42aWfPrimMfDKDi4YegyS7x+/0tlzaqwPQCULLanv3DMIlu96KTJR0fM5isWX2UViOqlGnX6YFgqWepcX+XMNg==}

  '@rollup/pluginutils@5.3.0':
    resolution: {integrity: sha512-5EdhGZtnu3V88ces7s53hhfK5KSASnJZv8Lulpc04cWO3REESroJXg73DFsOmgbU2BhwV0E20bu2IDZb3VKW4Q==}
    engines: {node: '>=14.0.0'}
    peerDependencies:
      rollup: ^1.20.0||^2.0.0||^3.0.0||^4.0.0
    peerDependenciesMeta:
      rollup:
        optional: true

  '@rollup/rollup-android-arm-eabi@4.52.4':
    resolution: {integrity: sha512-BTm2qKNnWIQ5auf4deoetINJm2JzvihvGb9R6K/ETwKLql/Bb3Eg2H1FBp1gUb4YGbydMA3jcmQTR73q7J+GAA==}
    cpu: [arm]
    os: [android]

  '@rollup/rollup-android-arm64@4.52.4':
    resolution: {integrity: sha512-P9LDQiC5vpgGFgz7GSM6dKPCiqR3XYN1WwJKA4/BUVDjHpYsf3iBEmVz62uyq20NGYbiGPR5cNHI7T1HqxNs2w==}
    cpu: [arm64]
    os: [android]

  '@rollup/rollup-darwin-arm64@4.52.4':
    resolution: {integrity: sha512-QRWSW+bVccAvZF6cbNZBJwAehmvG9NwfWHwMy4GbWi/BQIA/laTIktebT2ipVjNncqE6GLPxOok5hsECgAxGZg==}
    cpu: [arm64]
    os: [darwin]

  '@rollup/rollup-darwin-x64@4.52.4':
    resolution: {integrity: sha512-hZgP05pResAkRJxL1b+7yxCnXPGsXU0fG9Yfd6dUaoGk+FhdPKCJ5L1Sumyxn8kvw8Qi5PvQ8ulenUbRjzeCTw==}
    cpu: [x64]
    os: [darwin]

  '@rollup/rollup-freebsd-arm64@4.52.4':
    resolution: {integrity: sha512-xmc30VshuBNUd58Xk4TKAEcRZHaXlV+tCxIXELiE9sQuK3kG8ZFgSPi57UBJt8/ogfhAF5Oz4ZSUBN77weM+mQ==}
    cpu: [arm64]
    os: [freebsd]

  '@rollup/rollup-freebsd-x64@4.52.4':
    resolution: {integrity: sha512-WdSLpZFjOEqNZGmHflxyifolwAiZmDQzuOzIq9L27ButpCVpD7KzTRtEG1I0wMPFyiyUdOO+4t8GvrnBLQSwpw==}
    cpu: [x64]
    os: [freebsd]

  '@rollup/rollup-linux-arm-gnueabihf@4.52.4':
    resolution: {integrity: sha512-xRiOu9Of1FZ4SxVbB0iEDXc4ddIcjCv2aj03dmW8UrZIW7aIQ9jVJdLBIhxBI+MaTnGAKyvMwPwQnoOEvP7FgQ==}
    cpu: [arm]
    os: [linux]

  '@rollup/rollup-linux-arm-musleabihf@4.52.4':
    resolution: {integrity: sha512-FbhM2p9TJAmEIEhIgzR4soUcsW49e9veAQCziwbR+XWB2zqJ12b4i/+hel9yLiD8pLncDH4fKIPIbt5238341Q==}
    cpu: [arm]
    os: [linux]

  '@rollup/rollup-linux-arm64-gnu@4.52.4':
    resolution: {integrity: sha512-4n4gVwhPHR9q/g8lKCyz0yuaD0MvDf7dV4f9tHt0C73Mp8h38UCtSCSE6R9iBlTbXlmA8CjpsZoujhszefqueg==}
    cpu: [arm64]
    os: [linux]

  '@rollup/rollup-linux-arm64-musl@4.52.4':
    resolution: {integrity: sha512-u0n17nGA0nvi/11gcZKsjkLj1QIpAuPFQbR48Subo7SmZJnGxDpspyw2kbpuoQnyK+9pwf3pAoEXerJs/8Mi9g==}
    cpu: [arm64]
    os: [linux]

  '@rollup/rollup-linux-loong64-gnu@4.52.4':
    resolution: {integrity: sha512-0G2c2lpYtbTuXo8KEJkDkClE/+/2AFPdPAbmaHoE870foRFs4pBrDehilMcrSScrN/fB/1HTaWO4bqw+ewBzMQ==}
    cpu: [loong64]
    os: [linux]

  '@rollup/rollup-linux-ppc64-gnu@4.52.4':
    resolution: {integrity: sha512-teSACug1GyZHmPDv14VNbvZFX779UqWTsd7KtTM9JIZRDI5NUwYSIS30kzI8m06gOPB//jtpqlhmraQ68b5X2g==}
    cpu: [ppc64]
    os: [linux]

  '@rollup/rollup-linux-riscv64-gnu@4.52.4':
    resolution: {integrity: sha512-/MOEW3aHjjs1p4Pw1Xk4+3egRevx8Ji9N6HUIA1Ifh8Q+cg9dremvFCUbOX2Zebz80BwJIgCBUemjqhU5XI5Eg==}
    cpu: [riscv64]
    os: [linux]

  '@rollup/rollup-linux-riscv64-musl@4.52.4':
    resolution: {integrity: sha512-1HHmsRyh845QDpEWzOFtMCph5Ts+9+yllCrREuBR/vg2RogAQGGBRC8lDPrPOMnrdOJ+mt1WLMOC2Kao/UwcvA==}
    cpu: [riscv64]
    os: [linux]

  '@rollup/rollup-linux-s390x-gnu@4.52.4':
    resolution: {integrity: sha512-seoeZp4L/6D1MUyjWkOMRU6/iLmCU2EjbMTyAG4oIOs1/I82Y5lTeaxW0KBfkUdHAWN7j25bpkt0rjnOgAcQcA==}
    cpu: [s390x]
    os: [linux]

  '@rollup/rollup-linux-x64-gnu@4.52.4':
    resolution: {integrity: sha512-Wi6AXf0k0L7E2gteNsNHUs7UMwCIhsCTs6+tqQ5GPwVRWMaflqGec4Sd8n6+FNFDw9vGcReqk2KzBDhCa1DLYg==}
    cpu: [x64]
    os: [linux]

  '@rollup/rollup-linux-x64-musl@4.52.4':
    resolution: {integrity: sha512-dtBZYjDmCQ9hW+WgEkaffvRRCKm767wWhxsFW3Lw86VXz/uJRuD438/XvbZT//B96Vs8oTA8Q4A0AfHbrxP9zw==}
    cpu: [x64]
    os: [linux]

  '@rollup/rollup-openharmony-arm64@4.52.4':
    resolution: {integrity: sha512-1ox+GqgRWqaB1RnyZXL8PD6E5f7YyRUJYnCqKpNzxzP0TkaUh112NDrR9Tt+C8rJ4x5G9Mk8PQR3o7Ku2RKqKA==}
    cpu: [arm64]
    os: [openharmony]

  '@rollup/rollup-win32-arm64-msvc@4.52.4':
    resolution: {integrity: sha512-8GKr640PdFNXwzIE0IrkMWUNUomILLkfeHjXBi/nUvFlpZP+FA8BKGKpacjW6OUUHaNI6sUURxR2U2g78FOHWQ==}
    cpu: [arm64]
    os: [win32]

  '@rollup/rollup-win32-ia32-msvc@4.52.4':
    resolution: {integrity: sha512-AIy/jdJ7WtJ/F6EcfOb2GjR9UweO0n43jNObQMb6oGxkYTfLcnN7vYYpG+CN3lLxrQkzWnMOoNSHTW54pgbVxw==}
    cpu: [ia32]
    os: [win32]

  '@rollup/rollup-win32-x64-gnu@4.52.4':
    resolution: {integrity: sha512-UF9KfsH9yEam0UjTwAgdK0anlQ7c8/pWPU2yVjyWcF1I1thABt6WXE47cI71pGiZ8wGvxohBoLnxM04L/wj8mQ==}
    cpu: [x64]
    os: [win32]

  '@rollup/rollup-win32-x64-msvc@4.52.4':
    resolution: {integrity: sha512-bf9PtUa0u8IXDVxzRToFQKsNCRz9qLYfR/MpECxl4mRoWYjAeFjgxj1XdZr2M/GNVpT05p+LgQOHopYDlUu6/w==}
    cpu: [x64]
    os: [win32]

  '@standard-schema/spec@1.0.0':
    resolution: {integrity: sha512-m2bOd0f2RT9k8QJx1JN85cZYyH1RqFBdlwtkSlf4tBDYLCiiZnv1fIIwacK6cqwXavOydf0NPToMQgpKq+dVlA==}

  '@sveltejs/acorn-typescript@1.0.6':
    resolution: {integrity: sha512-4awhxtMh4cx9blePWl10HRHj8Iivtqj+2QdDCSMDzxG+XKa9+VCNupQuCuvzEhYPzZSrX+0gC+0lHA/0fFKKQQ==}
    peerDependencies:
      acorn: ^8.9.0

  '@sveltejs/adapter-vercel@5.10.3':
    resolution: {integrity: sha512-fW2ZhMiOrUKsJJhiB4ift9sYDSFWgvH3N22cjf8ukOyWgHolb9SmSS3owr+nHQNlgTEAdy4eIr4Fnasw3nkxTw==}
    peerDependencies:
      '@sveltejs/kit': ^2.4.0

  '@sveltejs/kit@2.46.5':
    resolution: {integrity: sha512-7TSvMrCdmig5TMyYDW876C5FljhA0wlGixtvASCiqUqtLfmyEEpaysXjC7GhR5mWcGRrCGF+L2Bl1eEaW1wTCA==}
    engines: {node: '>=18.13'}
    hasBin: true
    peerDependencies:
      '@opentelemetry/api': ^1.0.0
      '@sveltejs/vite-plugin-svelte': ^3.0.0 || ^4.0.0-next.1 || ^5.0.0 || ^6.0.0-next.0
      svelte: ^4.0.0 || ^5.0.0-next.0
      vite: ^5.0.3 || ^6.0.0 || ^7.0.0-beta.0
    peerDependenciesMeta:
      '@opentelemetry/api':
        optional: true

  '@sveltejs/vite-plugin-svelte-inspector@5.0.1':
    resolution: {integrity: sha512-ubWshlMk4bc8mkwWbg6vNvCeT7lGQojE3ijDh3QTR6Zr/R+GXxsGbyH4PExEPpiFmqPhYiVSVmHBjUcVc1JIrA==}
    engines: {node: ^20.19 || ^22.12 || >=24}
    peerDependencies:
      '@sveltejs/vite-plugin-svelte': ^6.0.0-next.0
      svelte: ^5.0.0
      vite: ^6.3.0 || ^7.0.0

  '@sveltejs/vite-plugin-svelte@6.2.1':
    resolution: {integrity: sha512-YZs/OSKOQAQCnJvM/P+F1URotNnYNeU3P2s4oIpzm1uFaqUEqRxUB0g5ejMjEb5Gjb9/PiBI5Ktrq4rUUF8UVQ==}
    engines: {node: ^20.19 || ^22.12 || >=24}
    peerDependencies:
      svelte: ^5.0.0
      vite: ^6.3.0 || ^7.0.0

  '@testing-library/dom@10.4.1':
    resolution: {integrity: sha512-o4PXJQidqJl82ckFaXUeoAW+XysPLauYI43Abki5hABd853iMhitooc6znOnczgbTYmEP6U6/y1ZyKAIsvMKGg==}
    engines: {node: '>=18'}

  '@testing-library/jest-dom@6.9.1':
    resolution: {integrity: sha512-zIcONa+hVtVSSep9UT3jZ5rizo2BsxgyDYU7WFD5eICBE7no3881HGeb/QkGfsJs6JTkY1aQhT7rIPC7e+0nnA==}
    engines: {node: '>=14', npm: '>=6', yarn: '>=1'}

  '@testing-library/svelte@5.2.8':
    resolution: {integrity: sha512-ucQOtGsJhtawOEtUmbR4rRh53e6RbM1KUluJIXRmh6D4UzxR847iIqqjRtg9mHNFmGQ8Vkam9yVcR5d1mhIHKA==}
    engines: {node: '>= 10'}
    peerDependencies:
      svelte: ^3 || ^4 || ^5 || ^5.0.0-next.0
      vite: '*'
      vitest: '*'
    peerDependenciesMeta:
      vite:
        optional: true
      vitest:
        optional: true

  '@tiptap/core@3.7.0':
    resolution: {integrity: sha512-RQELiZdRyEISe3m3DnNnJtnE0hTV+6S6/BAC89E/UK6ZAlhwg3t08ouM33AoA1/R4QhTml8ITxCk1y7Re3Jdyg==}
    peerDependencies:
      '@tiptap/pm': ^3.7.0

  '@tiptap/extension-blockquote@3.7.0':
    resolution: {integrity: sha512-71j4JkLgntoQjF7zxn703UVvG/pJ77k2Sm/TpzeDpDdP6SSNbFMVU8EO3UE/yxzDY5h8tu2kpbmTA8GnI1mWTA==}
    peerDependencies:
      '@tiptap/core': ^3.7.0

  '@tiptap/extension-bold@3.7.0':
    resolution: {integrity: sha512-gzK6nz/kVgZ33kNjMCE+5UFOEkWMPFPaM2fJ2J1r6yE8sV9jOCVBRXJ4Oe5vL1tW3jL6G7vBoDhg12f3pLxqvg==}
    peerDependencies:
      '@tiptap/core': ^3.7.0

  '@tiptap/extension-bubble-menu@3.7.0':
    resolution: {integrity: sha512-vhoviZIlthAEFcHRDnx+Yw/xzazXPkddOB8IntbaYeh65pshi6XNAgq2RHBXg9fIdChsULqTX4SpX8xwP1Hbxg==}
    peerDependencies:
      '@tiptap/core': ^3.7.0
      '@tiptap/pm': ^3.7.0

  '@tiptap/extension-bullet-list@3.7.0':
    resolution: {integrity: sha512-AwH8nyfSnicvD7k0IVVVxpHawJ0IDNo6FIW+lpKvIywnAE4gwMTBGS16X2FmOiSaIoex87XJpQ0wqqWcnXb3kA==}
    peerDependencies:
      '@tiptap/extension-list': ^3.7.0

  '@tiptap/extension-code-block@3.7.0':
    resolution: {integrity: sha512-srX0XzRaIt+hM61AH/xGMJLilcfSZpNxEGyT6ukzgLWR1yR32uG0oSw1vhipVcVI3Zv/DjjxJZ2T+BPseMkKGA==}
    peerDependencies:
      '@tiptap/core': ^3.7.0
      '@tiptap/pm': ^3.7.0

  '@tiptap/extension-code@3.7.0':
    resolution: {integrity: sha512-x14eubaUWBNWnBnc+OWmant4KEYcypTAAcs6rpUqcNieEZz7yw1bvvSUoIAdwl4XPflhcxHnioXpISBzBF5msQ==}
    peerDependencies:
      '@tiptap/core': ^3.7.0

  '@tiptap/extension-document@3.7.0':
    resolution: {integrity: sha512-8KlhnGEM+iOPbsBGbi817fOTybbPXRBBt0hyb75aDrk+/rXCFOZ1N/L4lDXZm5FEJ4BU6tNcfr+NdoXqeBbFuw==}
    peerDependencies:
      '@tiptap/core': ^3.7.0

  '@tiptap/extension-dropcursor@3.7.0':
    resolution: {integrity: sha512-48xgZXNngt52aUV9FHhU5mSdQkc165pv6HFjcLWu+wIUTwm+qM/K94q117YBJmNtIN9OtvkvH36xxhnR02qlsw==}
    peerDependencies:
      '@tiptap/extensions': ^3.7.0

  '@tiptap/extension-gapcursor@3.7.0':
    resolution: {integrity: sha512-v556NDRpfvMGDqybBHhyL88/PpPKdpLHgH+F/yGlormOBJohTFHhJtRzJu9LiXrPOh9MQtNDHTlSoHn+BuWMlQ==}
    peerDependencies:
      '@tiptap/extensions': ^3.7.0

  '@tiptap/extension-hard-break@3.7.0':
    resolution: {integrity: sha512-x9S/hDDYlvd5J0MrPGkqlCqqKYXW4qeBqQafsRK0hlnedexhtSOgd4dWuH2oQjmwBOg9obbgdQsNaA0cvp7VnQ==}
    peerDependencies:
      '@tiptap/core': ^3.7.0

  '@tiptap/extension-heading@3.7.0':
    resolution: {integrity: sha512-kmc9L1KLtXT3NPXmpM+4Rgd/phQVe8l4Lq+aus31rC9DpeUh0BFRtMQNjOkOmvQ3DnPhD3DaWvRY6AneMjCj/g==}
    peerDependencies:
      '@tiptap/core': ^3.7.0

  '@tiptap/extension-horizontal-rule@3.7.0':
    resolution: {integrity: sha512-uC21megLkompajwV2wT1WDKQR07Ni6A+extmAuVbTKDFZNKcdUyzCLVb0pSc4Oj1OkegdfEAgjrvllSeYN/7sA==}
    peerDependencies:
      '@tiptap/core': ^3.7.0
      '@tiptap/pm': ^3.7.0

  '@tiptap/extension-italic@3.7.0':
    resolution: {integrity: sha512-jB1NqWey6eJiGl4S9ZwtuDNiaVNn+VGP4O7t652wJFLYmzpuBHo2zW2MEuXnMn1OC/RIEFSnEz68n1pHmT0OGw==}
    peerDependencies:
      '@tiptap/core': ^3.7.0

  '@tiptap/extension-link@3.7.0':
    resolution: {integrity: sha512-J53OJEhnii1+8rk0lDEI5gcXl2h0VU/SaYsanRr0nTNntYcWRApJ/Ct+DmDiZj3u7/O02Uqa2hi28KtO4al0gw==}
    peerDependencies:
      '@tiptap/core': ^3.7.0
      '@tiptap/pm': ^3.7.0

  '@tiptap/extension-list-item@3.7.0':
    resolution: {integrity: sha512-kFAuPlT1Id4Swy+QosgoBp1HL58csAeU0wRifl6JUWUiP4Uao3GmziBnBSObTI5e7a1ELwmH6UcES1YInRkmfQ==}
    peerDependencies:
      '@tiptap/extension-list': ^3.7.0

  '@tiptap/extension-list-keymap@3.7.0':
    resolution: {integrity: sha512-GnZ/Mfp/JeriK70ftUk+qni8C823DafROpc+slN7D9laARU9cIC9XgckORgXLq8isT8v96V1/Twzc0AuLlVeGA==}
    peerDependencies:
      '@tiptap/extension-list': ^3.7.0

  '@tiptap/extension-list@3.7.0':
    resolution: {integrity: sha512-wsgupIaGk3I/Fs6rCkv+PFFbLQN5tGUqlnW5l6AtO5PYc5ipAsXfh6f3PmrN4eobqSpPCBQ5CRU1MWLZLtUvpA==}
    peerDependencies:
      '@tiptap/core': ^3.7.0
      '@tiptap/pm': ^3.7.0

  '@tiptap/extension-ordered-list@3.7.0':
    resolution: {integrity: sha512-u0f7Wn1rQkbqX8+sqphXqGwpSQkDfGmLC9P4H2d16qbMOqgMjkJq1Joh0R9jAflHmNAfQY9YfU/OyvOkjG7acw==}
    peerDependencies:
      '@tiptap/extension-list': ^3.7.0

  '@tiptap/extension-paragraph@3.7.0':
    resolution: {integrity: sha512-FvpXEHuZs6oe9ZRR/dxsNWkap72KMYqNhtBxbZVj88vREq2kAOB6YSU//83cJI9qxCuhWWG2yJEllKuRq2UIPg==}
    peerDependencies:
      '@tiptap/core': ^3.7.0

  '@tiptap/extension-placeholder@3.7.0':
    resolution: {integrity: sha512-nYZdkhCoa+4mxf7Mhj8M/It3ODz/TXzoM5bjBhFiuLrFvXU5MfxPg3BdteUvUNOUDGb9m2Q9AkMd3lYrt6jCVg==}
    peerDependencies:
      '@tiptap/extensions': ^3.7.0

  '@tiptap/extension-strike@3.7.0':
    resolution: {integrity: sha512-aijZWz7mCn2RUkqL3ZwTn1CYG9ETbryOIwVwX9fMs4xm3rwQ0D8dWBvZbkBEVg3CfZ2tz3HfWtMR0rbvcTl5Qg==}
    peerDependencies:
      '@tiptap/core': ^3.7.0

  '@tiptap/extension-text@3.7.0':
    resolution: {integrity: sha512-LWENBReuqpssEdtg98j9E6zSmSBCJZKmv8Wx0C5AtwdkeCs8KaEcjkBa5RF3buVoW3aJZs/3vm0DZz0oNxqI3Q==}
    peerDependencies:
      '@tiptap/core': ^3.7.0

  '@tiptap/extension-underline@3.7.0':
    resolution: {integrity: sha512-x9Pgus0d8lv5h+ZwJvmrgNawUTK/sKfACrzdQQmq6BhNtWCbTX718jJ3RhJAjZiVZC6Xp1JlVc4GWiGI6SqZCA==}
    peerDependencies:
      '@tiptap/core': ^3.7.0

  '@tiptap/extensions@3.7.0':
    resolution: {integrity: sha512-PmLmV55aNp6qZBDFO26ZcbYWwgNtgD7ajrsXN1774g62MnTqBmwoeI6eDVOSZhjs1Tebwx/yfltfnVX5+2Toog==}
    peerDependencies:
      '@tiptap/core': ^3.7.0
      '@tiptap/pm': ^3.7.0

  '@tiptap/pm@3.7.0':
    resolution: {integrity: sha512-eCL/8yuNSADajyfvuhXygFUvSMFGQq+32qQ3SRumQ1KL2d9Jc9DAVeEACa/z8+4gwic5Z2VwDJh469WsGPf/NQ==}

  '@tiptap/starter-kit@3.7.0':
    resolution: {integrity: sha512-PtGgKs0KCreNrTBWfoS/Bpj78NNo1XeKcxDF8yiv28l6PXE2ARDACscslZow3gRvU10oB4qO6r5n7yaYDsIQVA==}

  '@types/aria-query@5.0.4':
    resolution: {integrity: sha512-rfT93uj5s0PRL7EzccGMs3brplhcrghnDoV26NqKhCAS1hVo+WdNsPvE/yb6ilfr5hi2MEk6d5EWJTKdxg8jVw==}

  '@types/chai@5.2.2':
    resolution: {integrity: sha512-8kB30R7Hwqf40JPiKhVzodJs2Qc1ZJ5zuT3uzw5Hq/dhNCl3G3l83jfpdI1e20BP348+fV7VIL/+FxaXkqBmWg==}

  '@types/cookie@0.6.0':
    resolution: {integrity: sha512-4Kh9a6B2bQciAhf7FSuMRRkUWecJgJu9nPnx3yzpsfXX/c50REIqpHY4C82bXP90qrLtXtkDxTZosYO3UpOwlA==}

  '@types/deep-eql@4.0.2':
    resolution: {integrity: sha512-c9h9dVVMigMPc4bwTvC5dxqtqJZwQPePsWjPlpSOnojbor6pGqdk541lfA7AqFQr5pB1BRdq0juY9db81BwyFw==}

  '@types/dompurify@3.2.0':
    resolution: {integrity: sha512-Fgg31wv9QbLDA0SpTOXO3MaxySc4DKGLi8sna4/Utjo4r3ZRPdCt4UQee8BWr+Q5z21yifghREPJGYaEOEIACg==}
    deprecated: This is a stub types definition. dompurify provides its own type definitions, so you do not need this installed.

  '@types/estree@1.0.8':
    resolution: {integrity: sha512-dWHzHa2WqEXI/O1E9OjrocMTKJl2mSrEolh1Iomrv6U+JuNwaHXsXx9bLu5gG7BUWFIN0skIQJQ/L1rIex4X6w==}

  '@types/linkify-it@5.0.0':
    resolution: {integrity: sha512-sVDA58zAw4eWAffKOaQH5/5j3XeayukzDk+ewSsnv3p4yJEZHCCzMDiZM8e0OUrRvmpGZ85jf4yDHkHsgBNr9Q==}

  '@types/markdown-it@14.1.2':
    resolution: {integrity: sha512-promo4eFwuiW+TfGxhi+0x3czqTYJkG8qB17ZUJiVF10Xm7NLVRSLUsfRTU/6h1e24VvRnXCx+hG7li58lkzog==}

  '@types/mdurl@2.0.0':
    resolution: {integrity: sha512-RGdgjQUZba5p6QEFAVx2OGb8rQDL/cPRG7GiedRzMcJ1tYnUANBncjbSB1NRGwbvjcPeikRABz2nshyPk1bhWg==}

  '@types/node@24.7.2':
    resolution: {integrity: sha512-/NbVmcGTP+lj5oa4yiYxxeBjRivKQ5Ns1eSZeB99ExsEQ6rX5XYU1Zy/gGxY/ilqtD4Etx9mKyrPxZRetiahhA==}

  '@types/trusted-types@2.0.7':
    resolution: {integrity: sha512-ScaPdn1dQczgbl0QFTeTOmVHFULt394XJgOQNoyVhZ6r2vLnMLJfBPd53SB52T/3G36VI1/g2MZaX0cwDuXsfw==}

  '@vercel/analytics@1.5.0':
    resolution: {integrity: sha512-MYsBzfPki4gthY5HnYN7jgInhAZ7Ac1cYDoRWFomwGHWEX7odTEzbtg9kf/QSo7XEsEAqlQugA6gJ2WS2DEa3g==}
    peerDependencies:
      '@remix-run/react': ^2
      '@sveltejs/kit': ^1 || ^2
      next: '>= 13'
      react: ^18 || ^19 || ^19.0.0-rc
      svelte: '>= 4'
      vue: ^3
      vue-router: ^4
    peerDependenciesMeta:
      '@remix-run/react':
        optional: true
      '@sveltejs/kit':
        optional: true
      next:
        optional: true
      react:
        optional: true
      svelte:
        optional: true
      vue:
        optional: true
      vue-router:
        optional: true

  '@vercel/nft@0.30.2':
    resolution: {integrity: sha512-pquXF3XZFg/T3TBor08rUhIGgOhdSilbn7WQLVP/aVSSO+25Rs4H/m3nxNDQ2x3znX7Z3yYjryN8xaLwypcwQg==}
    engines: {node: '>=18'}
    hasBin: true

  '@vitest/expect@3.2.4':
    resolution: {integrity: sha512-Io0yyORnB6sikFlt8QW5K7slY4OjqNX9jmJQ02QDda8lyM6B5oNgVWoSoKPac8/kgnCUzuHQKrSLtu/uOqqrig==}

  '@vitest/mocker@3.2.4':
    resolution: {integrity: sha512-46ryTE9RZO/rfDd7pEqFl7etuyzekzEhUbTW3BvmeO/BcCMEgq59BKhek3dXDWgAj4oMK6OZi+vRr1wPW6qjEQ==}
    peerDependencies:
      msw: ^2.4.9
      vite: ^5.0.0 || ^6.0.0 || ^7.0.0-0
    peerDependenciesMeta:
      msw:
        optional: true
      vite:
        optional: true

  '@vitest/pretty-format@3.2.4':
    resolution: {integrity: sha512-IVNZik8IVRJRTr9fxlitMKeJeXFFFN0JaB9PHPGQ8NKQbGpfjlTx9zO4RefN8gp7eqjNy8nyK3NZmBzOPeIxtA==}

  '@vitest/runner@3.2.4':
    resolution: {integrity: sha512-oukfKT9Mk41LreEW09vt45f8wx7DordoWUZMYdY/cyAk7w5TWkTRCNZYF7sX7n2wB7jyGAl74OxgwhPgKaqDMQ==}

  '@vitest/snapshot@3.2.4':
    resolution: {integrity: sha512-dEYtS7qQP2CjU27QBC5oUOxLE/v5eLkGqPE0ZKEIDGMs4vKWe7IjgLOeauHsR0D5YuuycGRO5oSRXnwnmA78fQ==}

  '@vitest/spy@3.2.4':
    resolution: {integrity: sha512-vAfasCOe6AIK70iP5UD11Ac4siNUNJ9i/9PZ3NKx07sG6sUxeag1LWdNrMWeKKYBLlzuK+Gn65Yd5nyL6ds+nw==}

  '@vitest/utils@3.2.4':
    resolution: {integrity: sha512-fB2V0JFrQSMsCo9HiSq3Ezpdv4iYaXRG1Sx8edX3MwxfyNn83mKiGzOcH+Fkxt4MHxr3y42fQi1oeAInqgX2QA==}

  '@wry/caches@1.0.1':
    resolution: {integrity: sha512-bXuaUNLVVkD20wcGBWRyo7j9N3TxePEWFZj2Y+r9OoUzfqmavM84+mFykRicNsBqatba5JLay1t48wxaXaWnlA==}
    engines: {node: '>=8'}

  '@wry/context@0.7.4':
    resolution: {integrity: sha512-jmT7Sb4ZQWI5iyu3lobQxICu2nC/vbUhP0vIdd6tHC9PTfenmRmuIFqktc6GH9cgi+ZHnsLWPvfSvc4DrYmKiQ==}
    engines: {node: '>=8'}

  '@wry/equality@0.5.7':
    resolution: {integrity: sha512-BRFORjsTuQv5gxcXsuDXx6oGRhuVsEGwZy6LOzRRfgu+eSfxbhUQ9L9YtSEIuIjY/o7g3iWFjrc5eSY1GXP2Dw==}
    engines: {node: '>=8'}

  '@wry/trie@0.5.0':
    resolution: {integrity: sha512-FNoYzHawTMk/6KMQoEG5O4PuioX19UbwdQKF44yw0nLfOypfQdjtfZzo/UIJWAJ23sNIFbD1Ug9lbaDGMwbqQA==}
    engines: {node: '>=8'}

  abbrev@3.0.1:
    resolution: {integrity: sha512-AO2ac6pjRB3SJmGJo+v5/aK6Omggp6fsLrs6wN9bd35ulu4cCwaAU9+7ZhXjeqHVkaHThLuzH0nZr0YpCDhygg==}
    engines: {node: ^18.17.0 || >=20.5.0}

  acorn-import-attributes@1.9.5:
    resolution: {integrity: sha512-n02Vykv5uA3eHGM/Z2dQrcD56kL8TyDb2p1+0P83PClMnC/nc+anbQRhIOWnSq4Ke/KvDPrY3C9hDtC/A3eHnQ==}
    peerDependencies:
      acorn: ^8

  acorn@8.15.0:
    resolution: {integrity: sha512-NZyJarBfL7nWwIq+FDL6Zp/yHEhePMNnnJ0y3qfieCrmNvYct8uvtiV41UvlSe6apAfk0fY1FbWx+NwfmpvtTg==}
    engines: {node: '>=0.4.0'}
    hasBin: true

  agent-base@7.1.4:
    resolution: {integrity: sha512-MnA+YT8fwfJPgBx3m60MNqakm30XOkyIoH1y6huTQvC0PwZG7ki8NacLBcrPbNoo8vEZy7Jpuk7+jMO+CUovTQ==}
    engines: {node: '>= 14'}

  ansi-regex@5.0.1:
    resolution: {integrity: sha512-quJQXlTSUGL2LH9SUXo8VwsY4soanhgo6LNSm84E1LBcE8s3O0wpdiRzyR9z/ZZJMlMWv37qOOb9pdJlMUEKFQ==}
    engines: {node: '>=8'}

  ansi-regex@6.2.2:
    resolution: {integrity: sha512-Bq3SmSpyFHaWjPk8If9yc6svM8c56dB5BAtW4Qbw5jHTwwXXcTLoRMkpDJp6VL0XzlWaCHTXrkFURMYmD0sLqg==}
    engines: {node: '>=12'}

  ansi-styles@4.3.0:
    resolution: {integrity: sha512-zbB9rCJAT1rbjiVDb2hqKFHNYLxgtk8NURxZ3IZwD3F6NtxbXZQCnnSi1Lkx+IDohdPlFp222wVALIheZJQSEg==}
    engines: {node: '>=8'}

  ansi-styles@5.2.0:
    resolution: {integrity: sha512-Cxwpt2SfTzTtXcfOlzGEee8O+c+MmUgGrNiBcXnuWxuFJHe6a5Hz7qwhwe5OgaSYI0IJvkLqWX1ASG+cJOkEiA==}
    engines: {node: '>=10'}

  ansi-styles@6.2.3:
    resolution: {integrity: sha512-4Dj6M28JB+oAH8kFkTLUo+a2jwOFkuqb3yucU0CANcRRUbxS0cP0nZYCGjcc3BNXwRIsUVmDGgzawme7zvJHvg==}
    engines: {node: '>=12'}

  argparse@2.0.1:
    resolution: {integrity: sha512-8+9WqebbFzpX9OR+Wa6O29asIogeRMzcGtAINdpMHHyAg10f05aSFVBbcEqGf/PXw1EjAZ+q2/bEBg3DvurK3Q==}

  aria-query@5.3.0:
    resolution: {integrity: sha512-b0P0sZPKtyu8HkeRAfCq0IfURZK+SuwMjY1UXGBU27wpAiTwQAIlq56IbIO+ytk/JjS1fMR14ee5WBBfKi5J6A==}

  aria-query@5.3.2:
    resolution: {integrity: sha512-COROpnaoap1E2F000S62r6A60uHZnmlvomhfyT2DlTcrY1OrBKn2UhH7qn5wTC9zMvD0AY7csdPSNwKP+7WiQw==}
    engines: {node: '>= 0.4'}

  assertion-error@2.0.1:
    resolution: {integrity: sha512-Izi8RQcffqCeNVgFigKli1ssklIbpHnCYc6AknXGYoB6grJqyeby7jv12JUQgmTAnIDnbck1uxksT4dzN3PWBA==}
    engines: {node: '>=12'}

  async-sema@3.1.1:
    resolution: {integrity: sha512-tLRNUXati5MFePdAk8dw7Qt7DpxPB60ofAgn8WRhW6a2rcimZnYBP9oxHiv0OHy+Wz7kPMG+t4LGdt31+4EmGg==}

  axobject-query@4.1.0:
    resolution: {integrity: sha512-qIj0G9wZbMGNLjLmg1PT6v2mE9AH2zlnADJD/2tC6E00hgmhUOfEB6greHPAfLRSufHqROIUTkw6E+M3lH0PTQ==}
    engines: {node: '>= 0.4'}

  balanced-match@1.0.2:
    resolution: {integrity: sha512-3oSeUO0TMV67hN1AmbXsK4yaqU7tjiHlbxRDZOpH0KW9+CeX4bRAaX0Anxt0tx2MrpRpWwQaPwIlISEJhYU5Pw==}

  base64-js@1.5.1:
    resolution: {integrity: sha512-AKpaYlHn8t4SVbOHCy+b5+KKgvR4vrsD8vbvrbiQJps7fKDTkjkDry6ji0rUJjC0kzbNePLwzxq8iypo41qeWA==}

  bidi-js@1.0.3:
    resolution: {integrity: sha512-RKshQI1R3YQ+n9YJz2QQ147P66ELpa1FQEg20Dk8oW9t2KgLbpDLLp9aGZ7y8WHSshDknG0bknqGw5/tyCs5tw==}

  bindings@1.5.0:
    resolution: {integrity: sha512-p2q/t/mhvuOj/UeLlV6566GD/guowlr0hHxClI0W9m7MWYkL1F0hLo+0Aexs9HSPCtR1SXQ0TD3MMKrXZajbiQ==}

  brace-expansion@2.0.2:
    resolution: {integrity: sha512-Jt0vHyM+jmUBqojB7E1NIYadt0vI0Qxjxd2TErW94wDz+E2LAm5vKMXXwg6ZZBTHPuUlDgQHKXvjGBdfcF1ZDQ==}

  buffer@6.0.3:
    resolution: {integrity: sha512-FTiCpNxtwiZZHEZbcbTIcZjERVICn9yq/pDFkTl95/AxzD1naBctN7YO68riM/gLSDY7sdrMby8hofADYuuqOA==}

  cac@6.7.14:
    resolution: {integrity: sha512-b6Ilus+c3RrdDk+JhLKUAQfzzgLEPy6wcXqS7f/xe1EETvsDP6GORG7SFuOs6cID5YkqchW/LXZbX5bc8j7ZcQ==}
    engines: {node: '>=8'}

  chai@5.3.3:
    resolution: {integrity: sha512-4zNhdJD/iOjSH0A05ea+Ke6MU5mmpQcbQsSOkgdaUMJ9zTlDTD/GYlwohmIE2u0gaxHYiVHEn1Fw9mZ/ktJWgw==}
    engines: {node: '>=18'}

  check-error@2.1.1:
    resolution: {integrity: sha512-OAlb+T7V4Op9OwdkjmguYRqncdlx5JiofwOAUkmTF+jNdHwzTaTs4sRAGpzLF3oOz5xAyDGrPgeIDFQmDOTiJw==}
    engines: {node: '>= 16'}

  chokidar@4.0.3:
    resolution: {integrity: sha512-Qgzu8kfBvo+cA4962jnP1KkS6Dop5NS6g7R5LFYJr4b8Ub94PPQXUksCw9PvXoeXPRRddRNC5C1JQUR2SMGtnA==}
    engines: {node: '>= 14.16.0'}

  chownr@3.0.0:
    resolution: {integrity: sha512-+IxzY9BZOQd/XuYPRmrvEVjF/nqj5kgT4kEq7VofrDoM1MxoRjEWkrCC3EtLi59TVawxTAn+orJwFQcrqEN1+g==}
    engines: {node: '>=18'}

  clsx@2.1.1:
    resolution: {integrity: sha512-eYm0QWBtUrBWZWG0d386OGAw16Z995PiOVo2B7bjWSbHedGl5e0ZWaq65kOGgUSNesEIDkB9ISbTg/JK9dhCZA==}
    engines: {node: '>=6'}

  color-convert@2.0.1:
    resolution: {integrity: sha512-RRECPsj7iu/xb5oKYcsFHSppFNnsj/52OVTRKb4zP5onXwVF3zVmmToNcOfGC+CRDpfK/U584fMg38ZHCaElKQ==}
    engines: {node: '>=7.0.0'}

  color-name@1.1.4:
    resolution: {integrity: sha512-dOy+3AuW3a2wNbZHIuMZpTcgjGuLU/uBL/ubcZF9OXbDo8ff4O8yVp5Bf0efS8uEoYo5q4Fx7dY9OgQGXgAsQA==}

  consola@3.4.2:
    resolution: {integrity: sha512-5IKcdX0nnYavi6G7TtOhwkYzyjfJlatbjMjuLSfE2kYT5pMDOilZ4OvMhi637CcDICTmz3wARPoyhqyX1Y+XvA==}
    engines: {node: ^14.18.0 || >=16.10.0}

  cookie@0.6.0:
    resolution: {integrity: sha512-U71cyTamuh1CRNCfpGY6to28lxvNwPG4Guz/EVjgf3Jmzv0vlDp1atT9eS5dDjMYHucpHbWns6Lwf3BKz6svdw==}
    engines: {node: '>= 0.6'}

  crelt@1.0.6:
    resolution: {integrity: sha512-VQ2MBenTq1fWZUH9DJNGti7kKv6EeAuYr3cLwxUWhIu1baTaXh4Ib5W2CqHVqib4/MqbYGJqiL3Zb8GJZr3l4g==}

  cross-spawn@7.0.6:
    resolution: {integrity: sha512-uV2QOWP2nWzsy2aMp8aRibhi9dlzF5Hgh5SHaB9OiTGEyDTiJJyx0uy51QXdyWbtAHNua4XJzUKca3OzKUd3vA==}
    engines: {node: '>= 8'}

  css-tree@3.1.0:
    resolution: {integrity: sha512-0eW44TGN5SQXU1mWSkKwFstI/22X2bG1nYzZTYMAWjylYURhse752YgbE4Cx46AC+bAvI+/dYTPRk1LqSUnu6w==}
    engines: {node: ^10 || ^12.20.0 || ^14.13.0 || >=15.0.0}

  css.escape@1.5.1:
    resolution: {integrity: sha512-YUifsXXuknHlUsmlgyY0PKzgPOr7/FjCePfHNt0jxm83wHZi44VDMQ7/fGNkjY3/jV1MC+1CmZbaHzugyeRtpg==}

  cssstyle@5.3.1:
    resolution: {integrity: sha512-g5PC9Aiph9eiczFpcgUhd9S4UUO3F+LHGRIi5NUMZ+4xtoIYbHNZwZnWA2JsFGe8OU8nl4WyaEFiZuGuxlutJQ==}
    engines: {node: '>=20'}

  data-urls@6.0.0:
    resolution: {integrity: sha512-BnBS08aLUM+DKamupXs3w2tJJoqU+AkaE/+6vQxi/G/DPmIZFJJp9Dkb1kM03AZx8ADehDUZgsNxju3mPXZYIA==}
    engines: {node: '>=20'}

  debug@4.4.3:
    resolution: {integrity: sha512-RGwwWnwQvkVfavKVt22FGLw+xYSdzARwm0ru6DhTVA3umU5hZc28V3kO4stgYryrTlLpuvgI9GiijltAjNbcqA==}
    engines: {node: '>=6.0'}
    peerDependencies:
      supports-color: '*'
    peerDependenciesMeta:
      supports-color:
        optional: true

  decimal.js@10.6.0:
    resolution: {integrity: sha512-YpgQiITW3JXGntzdUmyUR1V812Hn8T1YVXhCu+wO3OpS4eU9l4YdD3qjyiKdV6mvV29zapkMeD390UVEf2lkUg==}

  deep-eql@5.0.2:
    resolution: {integrity: sha512-h5k/5U50IJJFpzfL6nO9jaaumfjO/f2NjK/oYB2Djzm4p9L+3T9qWpZqZ2hAbLPuuYq9wrU08WQyBTL5GbPk5Q==}
    engines: {node: '>=6'}

  deepmerge@4.3.1:
    resolution: {integrity: sha512-3sUqbMEc77XqpdNO7FRyRog+eW3ph+GYCbj+rK+uYyRMuwsVy0rMiVtPn+QJlKFvWP/1PYpapqYn0Me2knFn+A==}
    engines: {node: '>=0.10.0'}

  dequal@2.0.3:
    resolution: {integrity: sha512-0je+qPKHEMohvfRTCEo3CrPG6cAzAYgmzKyxRiYSSDkS6eGJdyVJm7WaYA5ECaAD9wLB2T4EEeymA5aFVcYXCA==}
    engines: {node: '>=6'}

  detect-libc@2.1.2:
    resolution: {integrity: sha512-Btj2BOOO83o3WyH59e8MgXsxEQVcarkUOpEYrubB0urwnN10yQ364rsiByU11nZlqWYZm05i/of7io4mzihBtQ==}
    engines: {node: '>=8'}

  devalue@5.3.2:
    resolution: {integrity: sha512-UDsjUbpQn9kvm68slnrs+mfxwFkIflOhkanmyabZ8zOYk8SMEIbJ3TK+88g70hSIeytu4y18f0z/hYHMTrXIWw==}

  dom-accessibility-api@0.5.16:
    resolution: {integrity: sha512-X7BJ2yElsnOJ30pZF4uIIDfBEVgF4XEBxL9Bxhy6dnrm5hkzqmsWHGTiHqRiITNhMyFLyAiWndIJP7Z1NTteDg==}

  dom-accessibility-api@0.6.3:
    resolution: {integrity: sha512-7ZgogeTnjuHbo+ct10G9Ffp0mif17idi0IyWNVA/wcwcm7NPOD/WEHVP3n7n3MhXqxoIYm8d6MuZohYWIZ4T3w==}

  dompurify@3.3.0:
    resolution: {integrity: sha512-r+f6MYR1gGN1eJv0TVQbhA7if/U7P87cdPl3HN5rikqaBSBxLiCb/b9O+2eG0cxz0ghyU+mU1QkbsOwERMYlWQ==}

  eastasianwidth@0.2.0:
    resolution: {integrity: sha512-I88TYZWc9XiYHRQ4/3c5rjjfgkjhLyW2luGIheGERbNQ6OY7yTybanSpDXZa8y7VUP9YmDcYa+eyq4ca7iLqWA==}

  emoji-regex@8.0.0:
    resolution: {integrity: sha512-MSjYzcWNOA0ewAHpz0MxpYFvwg6yjy1NG3xteoqz644VCo/RPgnr1/GGt+ic3iJTzQ8Eu3TdM14SawnVUmGE6A==}

  emoji-regex@9.2.2:
    resolution: {integrity: sha512-L18DaJsXSUk2+42pv8mLs5jJT2hqFkFE4j21wOmgbUqsZ2hL72NsUU785g9RXgo3s0ZNgVl42TiHp3ZtOv/Vyg==}

  entities@4.5.0:
    resolution: {integrity: sha512-V0hjH4dGPh9Ao5p0MoRY6BVqtwCjhz6vI5LT8AJ55H+4g9/4vbHx1I54fS0XuclLhDHArPQCiMjDxjaL8fPxhw==}
    engines: {node: '>=0.12'}

  entities@6.0.1:
    resolution: {integrity: sha512-aN97NXWF6AWBTahfVOIrB/NShkzi5H7F9r1s9mD3cDj4Ko5f2qhhVoYMibXF7GlLveb/D2ioWay8lxI97Ven3g==}
    engines: {node: '>=0.12'}

  es-module-lexer@1.7.0:
    resolution: {integrity: sha512-jEQoCwk8hyb2AZziIOLhDqpm5+2ww5uIE6lkO/6jcOCusfk6LhMHpXXfBLXTZ7Ydyt0j4VoUQv6uGNYbdW+kBA==}

  esbuild@0.25.10:
    resolution: {integrity: sha512-9RiGKvCwaqxO2owP61uQ4BgNborAQskMR6QusfWzQqv7AZOg5oGehdY2pRJMTKuwxd1IDBP4rSbI5lHzU7SMsQ==}
    engines: {node: '>=18'}
    hasBin: true

  escape-string-regexp@4.0.0:
    resolution: {integrity: sha512-TtpcNJ3XAzx3Gq8sWRzJaVajRs0uVxA2YAkdb1jm2YkPz4G6egUFAyA3n5vtEIZefPk5Wa4UXbKuS5fKkJWdgA==}
    engines: {node: '>=10'}

  esm-env@1.2.2:
    resolution: {integrity: sha512-Epxrv+Nr/CaL4ZcFGPJIYLWFom+YeV1DqMLHJoEd9SYRxNbaFruBwfEX/kkHUJf55j2+TUbmDcmuilbP1TmXHA==}

  esrap@2.1.0:
    resolution: {integrity: sha512-yzmPNpl7TBbMRC5Lj2JlJZNPml0tzqoqP5B1JXycNUwtqma9AKCO0M2wHrdgsHcy1WRW7S9rJknAMtByg3usgA==}

  estree-walker@2.0.2:
    resolution: {integrity: sha512-Rfkk/Mp/DL7JVje3u18FxFujQlTNR2q6QfMSMB7AvCBx91NGj/ba3kCfza0f6dVDbw7YlRf/nDrn7pQrCCyQ/w==}

  estree-walker@3.0.3:
    resolution: {integrity: sha512-7RUKfXgSMMkzt6ZuXmqapOurLGPPfgj6l9uRZ7lRGolvk0y2yocc35LdcxKC5PQZdn2DMqioAQ2NoWcrTKmm6g==}

  expect-type@1.2.2:
    resolution: {integrity: sha512-JhFGDVJ7tmDJItKhYgJCGLOWjuK9vPxiXoUFLwLDc99NlmklilbiQJwoctZtt13+xMw91MCk/REan6MWHqDjyA==}
    engines: {node: '>=12.0.0'}

  fdir@6.5.0:
    resolution: {integrity: sha512-tIbYtZbucOs0BRGqPJkshJUYdL+SDH7dVM8gjy+ERp3WAUjLEFJE+02kanyHtwjWOnwrKYBiwAmM0p4kLJAnXg==}
    engines: {node: '>=12.0.0'}
    peerDependencies:
      picomatch: ^3 || ^4
    peerDependenciesMeta:
      picomatch:
        optional: true

  file-uri-to-path@1.0.0:
    resolution: {integrity: sha512-0Zt+s3L7Vf1biwWZ29aARiVYLx7iMGnEUl9x33fbB/j3jR81u/O2LbqK+Bm1CDSNDKVtJ/YjwY7TUd5SkeLQLw==}

  foreground-child@3.3.1:
    resolution: {integrity: sha512-gIXjKqtFuWEgzFRJA9WCQeSJLZDjgJUOMCMzxtvFq/37KojM1BFGufqsCy0r4qSQmYLsZYMeyRqzIWOMup03sw==}
    engines: {node: '>=14'}

  fsevents@2.3.2:
    resolution: {integrity: sha512-xiqMQR4xAeHTuB9uWm+fFRcIOgKBMiOBP+eXiyT7jsgVCq1bkVygt00oASowB7EdtpOHaaPgKt812P9ab+DDKA==}
    engines: {node: ^8.16.0 || ^10.6.0 || >=11.0.0}
    os: [darwin]

  fsevents@2.3.3:
    resolution: {integrity: sha512-5xoDfX+fL7faATnagmWPpbFtwh/R77WmMMqqHGS65C3vvB0YHrgF+B1YmZ3441tMj5n63k0212XNoJwzlhffQw==}
    engines: {node: ^8.16.0 || ^10.6.0 || >=11.0.0}
    os: [darwin]

  glob@10.4.5:
    resolution: {integrity: sha512-7Bv8RF0k6xjo7d4A/PxYLbUCfb6c+Vpd2/mB2yRDlew7Jb5hEXiCD9ibfO7wpk8i4sevK6DFny9h7EYbM3/sHg==}
    hasBin: true

  graceful-fs@4.2.11:
    resolution: {integrity: sha512-RbJ5/jmFcNNCcDV5o9eTnBLJ/HszWV0P73bc+Ff4nS/rJj+YaS6IGyiOL0VoBYX+l1Wrl3k63h/KrH+nhJ0XvQ==}

  graphql-tag@2.12.6:
    resolution: {integrity: sha512-FdSNcu2QQcWnM2VNvSCCDCVS5PpPqpzgFT8+GXzqJuoDd0CBncxCY278u4mhRO7tMgo2JjgJA5aZ+nWSQ/Z+xg==}
    engines: {node: '>=10'}
    peerDependencies:
      graphql: ^0.9.0 || ^0.10.0 || ^0.11.0 || ^0.12.0 || ^0.13.0 || ^14.0.0 || ^15.0.0 || ^16.0.0

  graphql-ws@6.0.6:
    resolution: {integrity: sha512-zgfER9s+ftkGKUZgc0xbx8T7/HMO4AV5/YuYiFc+AtgcO5T0v8AxYYNQ+ltzuzDZgNkYJaFspm5MMYLjQzrkmw==}
    engines: {node: '>=20'}
    peerDependencies:
      '@fastify/websocket': ^10 || ^11
      crossws: ~0.3
      graphql: ^15.10.1 || ^16
      uWebSockets.js: ^20
      ws: ^8
    peerDependenciesMeta:
      '@fastify/websocket':
        optional: true
      crossws:
        optional: true
      uWebSockets.js:
        optional: true
      ws:
        optional: true

  graphql@16.11.0:
    resolution: {integrity: sha512-mS1lbMsxgQj6hge1XZ6p7GPhbrtFwUFYi3wRzXAC/FmYnyXMTvvI3td3rjmQ2u8ewXueaSvRPWaEcgVVOT9Jnw==}
    engines: {node: ^12.22.0 || ^14.16.0 || ^16.0.0 || >=17.0.0}

  heic2any@0.0.4:
    resolution: {integrity: sha512-3lLnZiDELfabVH87htnRolZ2iehX9zwpRyGNz22GKXIu0fznlblf0/ftppXKNqS26dqFSeqfIBhAmAj/uSp0cA==}

  html-encoding-sniffer@4.0.0:
    resolution: {integrity: sha512-Y22oTqIU4uuPgEemfz7NDJz6OeKf12Lsu+QC+s3BVpda64lTiMYCyGwg5ki4vFxkMwQdeZDl2adZoqUgdFuTgQ==}
    engines: {node: '>=18'}

  http-proxy-agent@7.0.2:
    resolution: {integrity: sha512-T1gkAiYYDWYx3V5Bmyu7HcfcvL7mUrTWiM6yOfa3PIphViJ/gFPbvidQ+veqSOHci/PxBcDabeUNCzpOODJZig==}
    engines: {node: '>= 14'}

  https-proxy-agent@7.0.6:
    resolution: {integrity: sha512-vK9P5/iUfdl95AI+JVyUuIcVtd4ofvtrOr3HNtM2yxC9bnMbEdp3x01OhQNnjb8IJYi38VlTE3mBXwcfvywuSw==}
    engines: {node: '>= 14'}

  iconv-lite@0.6.3:
    resolution: {integrity: sha512-4fCk79wshMdzMp2rH06qWrJE4iolqLhCUH+OiuIgU++RB0+94NlDL81atO7GX55uUKueo0txHNtvEyI6D7WdMw==}
    engines: {node: '>=0.10.0'}

  ieee754@1.2.1:
    resolution: {integrity: sha512-dcyqhDvX1C46lXZcVqCpK+FtMRQVdIMN6/Df5js2zouUsqG7I6sFxitIC+7KYK29KdXOLHdu9zL4sFnoVQnqaA==}

  indent-string@4.0.0:
    resolution: {integrity: sha512-EdDDZu4A2OyIK7Lr/2zG+w5jmbuk1DVBnEwREQvBzspBJkCEbRa8GxU1lghYcaGJCnRWibjDXlq779X1/y5xwg==}
    engines: {node: '>=8'}

  is-fullwidth-code-point@3.0.0:
    resolution: {integrity: sha512-zymm5+u+sCsSWyD9qNaejV3DFvhCKclKdizYaJUuHA83RLjb7nSuGnddCHGv0hk+KY7BMAlsWeK4Ueg6EV6XQg==}
    engines: {node: '>=8'}

  is-potential-custom-element-name@1.0.1:
    resolution: {integrity: sha512-bCYeRA2rVibKZd+s2625gGnGF/t7DSqDs4dP7CrLA1m7jKWz6pps0LpYLJN8Q64HtmPKJ1hrN3nzPNKFEKOUiQ==}

  is-reference@3.0.3:
    resolution: {integrity: sha512-ixkJoqQvAP88E6wLydLGGqCJsrFUnqoH6HnaczB8XmDH1oaWU+xxdptvikTgaEhtZ53Ky6YXiBuUI2WXLMCwjw==}

  isexe@2.0.0:
    resolution: {integrity: sha512-RHxMLp9lnKHGHRng9QFhRCMbYAcVpn69smSGcq3f36xjgVVWThj4qqLbTLlq7Ssj8B+fIQ1EuCEGI2lKsyQeIw==}

  isomorphic-dompurify@2.29.0:
    resolution: {integrity: sha512-Bgw5M9GMsuGeGSRpS81gk68t9/+r3AwuJJ5WnSxZK+tuazDodlRgmwz4ItMAfNYDgiNaizREYeiefkFQWkG7ow==}
    engines: {node: '>=18'}

  jackspeak@3.4.3:
    resolution: {integrity: sha512-OGlZQpz2yfahA/Rd1Y8Cd9SIEsqvXkLVoSw/cgwhnhFMDbsQFeZYoJJ7bIZBS9BcamUW96asq/npPWugM+RQBw==}

  js-tokens@4.0.0:
    resolution: {integrity: sha512-RdJUflcE3cUzKiMqQgsCu06FPu9UdIJO0beYbPhHN4k6apgJtifcoCtT9bcxOpYBtpD2kCM6Sbzg4CausW/PKQ==}

  js-tokens@9.0.1:
    resolution: {integrity: sha512-mxa9E9ITFOt0ban3j6L5MpjwegGz6lBQmM1IJkWeBZGcMxto50+eWdjC/52xDbS2vy0k7vIMK0Fe2wfL9OQSpQ==}

  jsdom@27.0.0:
    resolution: {integrity: sha512-lIHeR1qlIRrIN5VMccd8tI2Sgw6ieYXSVktcSHaNe3Z5nE/tcPQYQWOq00wxMvYOsz+73eAkNenVvmPC6bba9A==}
    engines: {node: '>=20'}
    peerDependencies:
      canvas: ^3.0.0
    peerDependenciesMeta:
      canvas:
        optional: true

  json-schema-to-ts@3.1.1:
    resolution: {integrity: sha512-+DWg8jCJG2TEnpy7kOm/7/AxaYoaRbjVB4LFZLySZlWn8exGs3A4OLJR966cVvU26N7X9TWxl+Jsw7dzAqKT6g==}
    engines: {node: '>=16'}

  kleur@4.1.5:
    resolution: {integrity: sha512-o+NO+8WrRiQEE4/7nwRJhN1HWpVmJm511pBHUxPLtp0BUISzlBplORYSmTclCnJvQq2tKu/sgl3xVpkc7ZWuQQ==}
    engines: {node: '>=6'}

  linkify-it@5.0.0:
    resolution: {integrity: sha512-5aHCbzQRADcdP+ATqnDuhhJ/MRIqDkZX5pyjFHRRysS8vZ5AbqGEoFIb6pYHPZ+L/OC2Lc+xT8uHVVR5CAK/wQ==}

  linkifyjs@4.3.2:
    resolution: {integrity: sha512-NT1CJtq3hHIreOianA8aSXn6Cw0JzYOuDQbOrSPe7gqFnCpKP++MQe3ODgO3oh2GJFORkAAdqredOa60z63GbA==}

  locate-character@3.0.0:
    resolution: {integrity: sha512-SW13ws7BjaeJ6p7Q6CO2nchbYEc3X3J6WrmTTDto7yMPqVSZTUyY5Tjbid+Ab8gLnATtygYtiDIJGQRRn2ZOiA==}

  loupe@3.2.1:
    resolution: {integrity: sha512-CdzqowRJCeLU72bHvWqwRBBlLcMEtIvGrlvef74kMnV2AolS9Y8xUv1I0U/MNAWMhBlKIoyuEgoJ0t/bbwHbLQ==}

  lru-cache@10.4.3:
    resolution: {integrity: sha512-JNAzZcXrCt42VGLuYz0zfAzDfAvJWW6AfYlDBQyDV5DClI2m5sAmK+OIO7s59XfsRsWHp02jAJrRadPRGTt6SQ==}

  lru-cache@11.2.2:
    resolution: {integrity: sha512-F9ODfyqML2coTIsQpSkRHnLSZMtkU8Q+mSfcaIyKwy58u+8k5nvAYeiNhsyMARvzNcXJ9QfWVrcPsC9e9rAxtg==}
    engines: {node: 20 || >=22}

  lz-string@1.5.0:
    resolution: {integrity: sha512-h5bgJWpxJNswbU7qCrV0tIKQCaS3blPDrqKWx+QxzuzL1zGUzij9XCWLrSLsJPu5t+eWA/ycetzYAO5IOMcWAQ==}
    hasBin: true

  magic-string@0.30.19:
    resolution: {integrity: sha512-2N21sPY9Ws53PZvsEpVtNuSW+ScYbQdp4b9qUaL+9QkHUrGFKo56Lg9Emg5s9V/qrtNBmiR01sYhUOwu3H+VOw==}

  markdown-it@14.1.0:
    resolution: {integrity: sha512-a54IwgWPaeBCAAsv13YgmALOF1elABB08FxO9i+r4VFk5Vl4pKokRPeX8u5TCgSsPi6ec1otfLjdOpVcgbpshg==}
    hasBin: true

  mdn-data@2.12.2:
    resolution: {integrity: sha512-IEn+pegP1aManZuckezWCO+XZQDplx1366JoVhTpMpBB1sPey/SbveZQUosKiKiGYjg1wH4pMlNgXbCiYgihQA==}

  mdurl@2.0.0:
    resolution: {integrity: sha512-Lf+9+2r+Tdp5wXDXC4PcIBjTDtq4UKjCPMQhKIuzpJNW0b96kVqSwW0bT7FhRSfmAiFYgP+SCRvdrDozfh0U5w==}

  min-indent@1.0.1:
    resolution: {integrity: sha512-I9jwMn07Sy/IwOj3zVkVik2JTvgpaykDZEigL6Rx6N9LbMywwUSMtxET+7lVoDLLd3O3IXwJwvuuns8UB/HeAg==}
    engines: {node: '>=4'}

  minimatch@9.0.5:
    resolution: {integrity: sha512-G6T0ZX48xgozx7587koeX9Ys2NYy6Gmv//P89sEte9V9whIapMNF4idKxnW2QtCcLiTWlb/wfCabAtAFWhhBow==}
    engines: {node: '>=16 || 14 >=14.17'}

  minipass@7.1.2:
    resolution: {integrity: sha512-qOOzS1cBTWYF4BH8fVePDBOO9iptMnGUEZwNc/cMWnTV2nVLZ7VoNWEPHkYczZA0pdoA7dl6e7FL659nX9S2aw==}
    engines: {node: '>=16 || 14 >=14.17'}

  minizlib@3.1.0:
    resolution: {integrity: sha512-KZxYo1BUkWD2TVFLr0MQoM8vUUigWD3LlD83a/75BqC+4qE0Hb1Vo5v1FgcfaNXvfXzr+5EhQ6ing/CaBijTlw==}
    engines: {node: '>= 18'}

  mri@1.2.0:
    resolution: {integrity: sha512-tzzskb3bG8LvYGFF/mDTpq3jpI6Q9wc3LEmBaghu+DdCssd1FakN7Bc0hVNmEyGq1bq3RgfkCb3cmQLpNPOroA==}
    engines: {node: '>=4'}

  mrmime@2.0.1:
    resolution: {integrity: sha512-Y3wQdFg2Va6etvQ5I82yUhGdsKrcYox6p7FfL1LbK2J4V01F9TGlepTIhnK24t7koZibmg82KGglhA1XK5IsLQ==}
    engines: {node: '>=10'}

  ms@2.1.3:
    resolution: {integrity: sha512-6FlzubTLZG3J2a/NVCAleEhjzq5oxgHyaCU9yYXvcLsvoVaHJq/s5xXI6/XXP6tz7R9xAOtHnSO/tXtF3WRTlA==}

  nanoid@3.3.11:
    resolution: {integrity: sha512-N8SpfPUnUp1bK+PMYW8qSWdl9U+wwNWI4QKxOYDy9JAro3WMX7p2OeVRF9v+347pnakNevPmiHhNmZ2HbFA76w==}
    engines: {node: ^10 || ^12 || ^13.7 || ^14 || >=15.0.1}
    hasBin: true

  neo4j-driver-bolt-connection@6.0.0:
    resolution: {integrity: sha512-JrNKz0YGqfjBgyVv6s1pI1YN0QHabCt1pZSrAqMRg1q9YDNnvNxUYEEux+xHNcHQN+VJ2hWgqvmz0A1iJlbNMg==}

  neo4j-driver-core@6.0.0:
    resolution: {integrity: sha512-D2SDlhCKKn/4JoiPOePq5UsjxFQzu+ef7oKBzwI1tuhNoBIisIeODSAPVnWzMy7a8efkB2ZfE0mMAIDFD63Olw==}

  neo4j-driver@6.0.0:
    resolution: {integrity: sha512-9GPnRI5lEMcmATUDTEEUdHtj5IojUQLTl83M/IveR+D1zWPex9xv0UDhtxj4fDGeSJoFtpj4ClPAV1sKcwKCNw==}
    engines: {node: '>=18.0.0'}

  node-fetch@2.7.0:
    resolution: {integrity: sha512-c4FRfUm/dbcWZ7U+1Wq0AwCyFL+3nt2bEw05wfxSz+DWpWsitgmSgYmy2dQdWyKC1694ELPqMs/YzUSNozLt8A==}
    engines: {node: 4.x || >=6.0.0}
    peerDependencies:
      encoding: ^0.1.0
    peerDependenciesMeta:
      encoding:
        optional: true

  node-gyp-build@4.8.4:
    resolution: {integrity: sha512-LA4ZjwlnUblHVgq0oBF3Jl/6h/Nvs5fzBLwdEF4nuxnFdsfajde4WfxtJr3CaiH+F6ewcIB/q4jQ4UzPyid+CQ==}
    hasBin: true

  nopt@8.1.0:
    resolution: {integrity: sha512-ieGu42u/Qsa4TFktmaKEwM6MQH0pOWnaB3htzh0JRtx84+Mebc0cbZYN5bC+6WTZ4+77xrL9Pn5m7CV6VIkV7A==}
    engines: {node: ^18.17.0 || >=20.5.0}
    hasBin: true

  openai@6.3.0:
    resolution: {integrity: sha512-E6vOGtZvdcb4yXQ5jXvDlUG599OhIkb/GjBLZXS+qk0HF+PJReIldEc9hM8Ft81vn+N6dRdFRb7BZNK8bbvXrw==}
    hasBin: true
    peerDependencies:
      ws: ^8.18.0
      zod: ^3.25 || ^4.0
    peerDependenciesMeta:
      ws:
        optional: true
      zod:
        optional: true

  optimism@0.18.1:
    resolution: {integrity: sha512-mLXNwWPa9dgFyDqkNi54sjDyNJ9/fTI6WGBLgnXku1vdKY/jovHfZT5r+aiVeFFLOz+foPNOm5YJ4mqgld2GBQ==}

  orderedmap@2.1.1:
    resolution: {integrity: sha512-TvAWxi0nDe1j/rtMcWcIj94+Ffe6n7zhow33h40SKxmsmozs6dz/e+EajymfoFcHd7sxNn8yHM8839uixMOV6g==}

  package-json-from-dist@1.0.1:
    resolution: {integrity: sha512-UEZIS3/by4OC8vL3P2dTXRETpebLI2NiI5vIrjaD/5UtrkFX/tNbwjTSRAGC/+7CAo2pIcBaRgWmcBBHcsaCIw==}

  parse5@7.3.0:
    resolution: {integrity: sha512-IInvU7fabl34qmi9gY8XOVxhYyMyuH2xUNpb2q8/Y+7552KlejkRvqvD19nMoUW/uQGGbqNpA6Tufu5FL5BZgw==}

  path-key@3.1.1:
    resolution: {integrity: sha512-ojmeN0qd+y0jszEtoY48r0Peq5dwMEkIlCOu6Q5f41lfkswXuKtYrhgoTpLnyIcHm24Uhqx+5Tqm2InSwLhE6Q==}
    engines: {node: '>=8'}

  path-scurry@1.11.1:
    resolution: {integrity: sha512-Xa4Nw17FS9ApQFJ9umLiJS4orGjm7ZzwUrwamcGQuHSzDyth9boKDaycYdDcZDuqYATXw4HFXgaqWTctW/v1HA==}
    engines: {node: '>=16 || 14 >=14.18'}

  pathe@2.0.3:
    resolution: {integrity: sha512-WUjGcAqP1gQacoQe+OBJsFA7Ld4DyXuUIjZ5cc75cLHvJ7dtNsTugphxIADwspS+AraAUePCKrSVtPLFj/F88w==}

  pathval@2.0.1:
    resolution: {integrity: sha512-//nshmD55c46FuFw26xV/xFAaB5HF9Xdap7HJBBnrKdAd6/GxDBaNA1870O79+9ueg61cZLSVc+OaFlfmObYVQ==}
    engines: {node: '>= 14.16'}

  picocolors@1.1.1:
    resolution: {integrity: sha512-xceH2snhtb5M9liqDsmEw56le376mTZkEX/jEb/RxNFyegNul7eNslCXP9FDj/Lcu0X8KEyMceP2ntpaHrDEVA==}

  picomatch@4.0.3:
    resolution: {integrity: sha512-5gTmgEY/sqK6gFXLIsQNH19lWb4ebPDLA4SdLP7dsWkIXHWlG66oPuVvXSGFPppYZz8ZDZq0dYYrbHfBCVUb1Q==}
    engines: {node: '>=12'}

  playwright-core@1.56.0:
    resolution: {integrity: sha512-1SXl7pMfemAMSDn5rkPeZljxOCYAmQnYLBTExuh6E8USHXGSX3dx6lYZN/xPpTz1vimXmPA9CDnILvmJaB8aSQ==}
    engines: {node: '>=18'}
    hasBin: true

  playwright@1.56.0:
    resolution: {integrity: sha512-X5Q1b8lOdWIE4KAoHpW3SE8HvUB+ZZsUoN64ZhjnN8dOb1UpujxBtENGiZFE+9F/yhzJwYa+ca3u43FeLbboHA==}
    engines: {node: '>=18'}
    hasBin: true

  postcss@8.5.6:
    resolution: {integrity: sha512-3Ybi1tAuwAP9s0r1UQ2J4n5Y0G05bJkpUIO0/bI9MhwmD70S5aTWbXGBwxHrelT+XM1k6dM0pk+SwNkpTRN7Pg==}
    engines: {node: ^10 || ^12 || >=14}

  prettier-plugin-svelte@3.4.0:
    resolution: {integrity: sha512-pn1ra/0mPObzqoIQn/vUTR3ZZI6UuZ0sHqMK5x2jMLGrs53h0sXhkVuDcrlssHwIMk7FYrMjHBPoUSyyEEDlBQ==}
    peerDependencies:
      prettier: ^3.0.0
      svelte: ^3.2.0 || ^4.0.0-next.0 || ^5.0.0-next.0

  prettier@3.6.2:
    resolution: {integrity: sha512-I7AIg5boAr5R0FFtJ6rCfD+LFsWHp81dolrFD8S79U9tb8Az2nGrJncnMSnys+bpQJfRUzqs9hnA81OAA3hCuQ==}
    engines: {node: '>=14'}
    hasBin: true

  pretty-format@27.5.1:
    resolution: {integrity: sha512-Qb1gy5OrP5+zDf2Bvnzdl3jsTf1qXVMazbvCoKhtKqVs4/YK4ozX4gKQJJVyNe+cajNPn0KoC0MC3FUmaHWEmQ==}
    engines: {node: ^10.13.0 || ^12.13.0 || ^14.15.0 || >=15.0.0}

  prosemirror-changeset@2.3.1:
    resolution: {integrity: sha512-j0kORIBm8ayJNl3zQvD1TTPHJX3g042et6y/KQhZhnPrruO8exkTgG8X+NRpj7kIyMMEx74Xb3DyMIBtO0IKkQ==}

  prosemirror-collab@1.3.1:
    resolution: {integrity: sha512-4SnynYR9TTYaQVXd/ieUvsVV4PDMBzrq2xPUWutHivDuOshZXqQ5rGbZM84HEaXKbLdItse7weMGOUdDVcLKEQ==}

  prosemirror-commands@1.7.1:
    resolution: {integrity: sha512-rT7qZnQtx5c0/y/KlYaGvtG411S97UaL6gdp6RIZ23DLHanMYLyfGBV5DtSnZdthQql7W+lEVbpSfwtO8T+L2w==}

  prosemirror-dropcursor@1.8.2:
    resolution: {integrity: sha512-CCk6Gyx9+Tt2sbYk5NK0nB1ukHi2ryaRgadV/LvyNuO3ena1payM2z6Cg0vO1ebK8cxbzo41ku2DE5Axj1Zuiw==}

  prosemirror-gapcursor@1.3.2:
    resolution: {integrity: sha512-wtjswVBd2vaQRrnYZaBCbyDqr232Ed4p2QPtRIUK5FuqHYKGWkEwl08oQM4Tw7DOR0FsasARV5uJFvMZWxdNxQ==}

  prosemirror-history@1.4.1:
    resolution: {integrity: sha512-2JZD8z2JviJrboD9cPuX/Sv/1ChFng+xh2tChQ2X4bB2HeK+rra/bmJ3xGntCcjhOqIzSDG6Id7e8RJ9QPXLEQ==}

  prosemirror-inputrules@1.5.0:
    resolution: {integrity: sha512-K0xJRCmt+uSw7xesnHmcn72yBGTbY45vm8gXI4LZXbx2Z0jwh5aF9xrGQgrVPu0WbyFVFF3E/o9VhJYz6SQWnA==}

  prosemirror-keymap@1.2.3:
    resolution: {integrity: sha512-4HucRlpiLd1IPQQXNqeo81BGtkY8Ai5smHhKW9jjPKRc2wQIxksg7Hl1tTI2IfT2B/LgX6bfYvXxEpJl7aKYKw==}

  prosemirror-markdown@1.13.2:
    resolution: {integrity: sha512-FPD9rHPdA9fqzNmIIDhhnYQ6WgNoSWX9StUZ8LEKapaXU9i6XgykaHKhp6XMyXlOWetmaFgGDS/nu/w9/vUc5g==}

  prosemirror-menu@1.2.5:
    resolution: {integrity: sha512-qwXzynnpBIeg1D7BAtjOusR+81xCp53j7iWu/IargiRZqRjGIlQuu1f3jFi+ehrHhWMLoyOQTSRx/IWZJqOYtQ==}

  prosemirror-model@1.25.3:
    resolution: {integrity: sha512-dY2HdaNXlARknJbrManZ1WyUtos+AP97AmvqdOQtWtrrC5g4mohVX5DTi9rXNFSk09eczLq9GuNTtq3EfMeMGA==}

  prosemirror-schema-basic@1.2.4:
    resolution: {integrity: sha512-ELxP4TlX3yr2v5rM7Sb70SqStq5NvI15c0j9j/gjsrO5vaw+fnnpovCLEGIcpeGfifkuqJwl4fon6b+KdrODYQ==}

  prosemirror-schema-list@1.5.1:
    resolution: {integrity: sha512-927lFx/uwyQaGwJxLWCZRkjXG0p48KpMj6ueoYiu4JX05GGuGcgzAy62dfiV8eFZftgyBUvLx76RsMe20fJl+Q==}

  prosemirror-state@1.4.3:
    resolution: {integrity: sha512-goFKORVbvPuAQaXhpbemJFRKJ2aixr+AZMGiquiqKxaucC6hlpHNZHWgz5R7dS4roHiwq9vDctE//CZ++o0W1Q==}

  prosemirror-tables@1.8.1:
    resolution: {integrity: sha512-DAgDoUYHCcc6tOGpLVPSU1k84kCUWTWnfWX3UDy2Delv4ryH0KqTD6RBI6k4yi9j9I8gl3j8MkPpRD/vWPZbug==}

  prosemirror-trailing-node@3.0.0:
    resolution: {integrity: sha512-xiun5/3q0w5eRnGYfNlW1uU9W6x5MoFKWwq/0TIRgt09lv7Hcser2QYV8t4muXbEr+Fwo0geYn79Xs4GKywrRQ==}
    peerDependencies:
      prosemirror-model: ^1.22.1
      prosemirror-state: ^1.4.2
      prosemirror-view: ^1.33.8

  prosemirror-transform@1.10.4:
    resolution: {integrity: sha512-pwDy22nAnGqNR1feOQKHxoFkkUtepoFAd3r2hbEDsnf4wp57kKA36hXsB3njA9FtONBEwSDnDeCiJe+ItD+ykw==}

  prosemirror-view@1.41.3:
    resolution: {integrity: sha512-SqMiYMUQNNBP9kfPhLO8WXEk/fon47vc52FQsUiJzTBuyjKgEcoAwMyF04eQ4WZ2ArMn7+ReypYL60aKngbACQ==}

  punycode.js@2.3.1:
    resolution: {integrity: sha512-uxFIHU0YlHYhDQtV4R9J6a52SLx28BCjT+4ieh7IGbgwVJWO+km431c4yRlREUAsAmt/uMjQUyQHNEPf0M39CA==}
    engines: {node: '>=6'}

  punycode@2.3.1:
    resolution: {integrity: sha512-vYt7UD1U9Wg6138shLtLOvdAu+8DsC/ilFtEVHcH+wydcSpNE20AfSOduf6MkRFahL5FY7X1oU7nKVZFtfq8Fg==}
    engines: {node: '>=6'}

  react-is@17.0.2:
    resolution: {integrity: sha512-w2GsyukL62IJnlaff/nRegPQR94C/XXamvMWmSHRJ4y7Ts/4ocGRmTHvOs8PSE6pB3dWOrD/nueuU5sduBsQ4w==}

  readdirp@4.1.2:
    resolution: {integrity: sha512-GDhwkLfywWL2s6vEjyhri+eXmfH6j1L7JE27WhqLeYzoh/A3DBaYGEj2H/HFZCn/kMfim73FXxEJTw06WtxQwg==}
    engines: {node: '>= 14.18.0'}

  redent@3.0.0:
    resolution: {integrity: sha512-6tDA8g98We0zd0GvVeMT9arEOnTw9qM03L9cJXaCjrip1OO764RDBLBfrB4cwzNGDj5OA5ioymC9GkizgWJDUg==}
    engines: {node: '>=8'}

  require-from-string@2.0.2:
    resolution: {integrity: sha512-Xf0nWe6RseziFMu+Ap9biiUbmplq6S9/p+7w7YXP/JBHhrUDDUhwa+vANyubuqfZWTveU//DYVGsDG7RKL/vEw==}
    engines: {node: '>=0.10.0'}

  resolve-from@5.0.0:
    resolution: {integrity: sha512-qYg9KP24dD5qka9J47d0aVky0N+b4fTU89LN9iDnjB5waksiC49rvMB0PrUJQGoTmH50XPiqOvAjDfaijGxYZw==}
    engines: {node: '>=8'}

  rollup@4.52.4:
    resolution: {integrity: sha512-CLEVl+MnPAiKh5pl4dEWSyMTpuflgNQiLGhMv8ezD5W/qP8AKvmYpCOKRRNOh7oRKnauBZ4SyeYkMS+1VSyKwQ==}
    engines: {node: '>=18.0.0', npm: '>=8.0.0'}
    hasBin: true

  rope-sequence@1.3.4:
    resolution: {integrity: sha512-UT5EDe2cu2E/6O4igUr5PSFs23nvvukicWHx6GnOPlHAiiYbzNuCRQCuiUdHJQcqKalLKlrYJnjY0ySGsXNQXQ==}

  rrweb-cssom@0.8.0:
    resolution: {integrity: sha512-guoltQEx+9aMf2gDZ0s62EcV8lsXR+0w8915TC3ITdn2YueuNjdAYh/levpU9nFaoChh9RUS5ZdQMrKfVEN9tw==}

  rxjs@7.8.2:
    resolution: {integrity: sha512-dhKf903U/PQZY6boNNtAGdWbG85WAbjT/1xYoZIC7FAY0yWapOBQVsVrDl58W86//e1VpMNBtRV4MaXfdMySFA==}

  sade@1.8.1:
    resolution: {integrity: sha512-xal3CZX1Xlo/k4ApwCFrHVACi9fBqJ7V+mwhBsuf/1IOKbBy098Fex+Wa/5QMubw09pSZ/u8EY8PWgevJsXp1A==}
    engines: {node: '>=6'}

  safe-buffer@5.2.1:
    resolution: {integrity: sha512-rp3So07KcdmmKbGvgaNxQSJr7bGVSVk5S9Eq1F+ppbRo70+YeaDxkw5Dd8NPN+GD6bjnYm2VuPuCXmpuYvmCXQ==}

  safer-buffer@2.1.2:
    resolution: {integrity: sha512-YZo3K82SD7Riyi0E1EQPojLz7kpepnSQI9IyPbHHg1XXXevb5dJI7tpyN2ADxGcQbHG7vcyRHk0cbwqcQriUtg==}

  saxes@6.0.0:
    resolution: {integrity: sha512-xAg7SOnEhrm5zI3puOOKyy1OMcMlIJZYNJY7xLBwSze0UjhPLnWfj2GF2EpT0jmzaJKIWKHLsaSSajf35bcYnA==}
    engines: {node: '>=v12.22.7'}

  semver@7.7.3:
    resolution: {integrity: sha512-SdsKMrI9TdgjdweUSR9MweHA4EJ8YxHn8DFaDisvhVlUOe4BF1tLD7GAj0lIqWVl+dPb/rExr0Btby5loQm20Q==}
    engines: {node: '>=10'}
    hasBin: true

  set-cookie-parser@2.7.1:
    resolution: {integrity: sha512-IOc8uWeOZgnb3ptbCURJWNjWUPcO3ZnTTdzsurqERrP6nPyv+paC55vJM0LpOlT2ne+Ix+9+CRG1MNLlyZ4GjQ==}

  sharp@0.34.4:
    resolution: {integrity: sha512-FUH39xp3SBPnxWvd5iib1X8XY7J0K0X7d93sie9CJg2PO8/7gmg89Nve6OjItK53/MlAushNNxteBYfM6DEuoA==}
    engines: {node: ^18.17.0 || ^20.3.0 || >=21.0.0}

  shebang-command@2.0.0:
    resolution: {integrity: sha512-kHxr2zZpYtdmrN1qDjrrX/Z1rR1kG8Dx+gkpK1G4eXmvXswmcE1hTWBWYUzlraYw1/yZp6YuDY77YtvbN0dmDA==}
    engines: {node: '>=8'}

  shebang-regex@3.0.0:
    resolution: {integrity: sha512-7++dFhtcx3353uBaq8DDR4NuxBetBzC7ZQOhmTQInHEd6bSrXdiEyzCvG07Z44UYdLShWUyXt5M/yhz8ekcb1A==}
    engines: {node: '>=8'}

  siginfo@2.0.0:
    resolution: {integrity: sha512-ybx0WO1/8bSBLEWXZvEd7gMW3Sn3JFlW3TvX1nREbDLRNQNaeNN8WK0meBwPdAaOI7TtRRRJn/Es1zhrrCHu7g==}

  signal-exit@4.1.0:
    resolution: {integrity: sha512-bzyZ1e88w9O1iNJbKnOlvYTrWPDl46O1bG0D3XInv+9tkPrxrN8jUUTiFlDkkmKWgn1M6CfIA13SuGqOa9Korw==}
    engines: {node: '>=14'}

  sirv@3.0.2:
    resolution: {integrity: sha512-2wcC/oGxHis/BoHkkPwldgiPSYcpZK3JU28WoMVv55yHJgcZ8rlXvuG9iZggz+sU1d4bRgIGASwyWqjxu3FM0g==}
    engines: {node: '>=18'}

  source-map-js@1.2.1:
    resolution: {integrity: sha512-UXWMKhLOwVKb728IUtQPXxfYU+usdybtUrK/8uGE8CQMvrhOpwvzDBwj0QhSL7MQc7vIsISBG8VQ8+IDQxpfQA==}
    engines: {node: '>=0.10.0'}

  stackback@0.0.2:
    resolution: {integrity: sha512-1XMJE5fQo1jGH6Y/7ebnwPOBEkIEnT4QF32d5R1+VXdXveM0IBMJt8zfaxX1P3QhVwrYe+576+jkANtSS2mBbw==}

  std-env@3.10.0:
    resolution: {integrity: sha512-5GS12FdOZNliM5mAOxFRg7Ir0pWz8MdpYm6AY6VPkGpbA7ZzmbzNcBJQ0GPvvyWgcY7QAhCgf9Uy89I03faLkg==}

  string-width@4.2.3:
    resolution: {integrity: sha512-wKyQRQpjJ0sIp62ErSZdGsjMJWsap5oRNihHhu6G7JVO/9jIB6UyevL+tXuOqrng8j/cxKTWyWUwvSTriiZz/g==}
    engines: {node: '>=8'}

  string-width@5.1.2:
    resolution: {integrity: sha512-HnLOCR3vjcY8beoNLtcjZ5/nxn2afmME6lhrDrebokqMap+XbeW8n9TXpPDOqdGK5qcI3oT0GKTW6wC7EMiVqA==}
    engines: {node: '>=12'}

  string_decoder@1.3.0:
    resolution: {integrity: sha512-hkRX8U1WjJFd8LsDJ2yQ/wWWxaopEsABU1XfkM8A+j0+85JAGppt16cr1Whg6KIbb4okU6Mql6BOj+uup/wKeA==}

  strip-ansi@6.0.1:
    resolution: {integrity: sha512-Y38VPSHcqkFrCpFnQ9vuSXmquuv5oXOKpGeT6aGrr3o3Gc9AlVa6JBfUSOCnbxGGZF+/0ooI7KrPuUSztUdU5A==}
    engines: {node: '>=8'}

  strip-ansi@7.1.2:
    resolution: {integrity: sha512-gmBGslpoQJtgnMAvOVqGZpEz9dyoKTCzy2nfz/n8aIFhN/jCE/rCmcxabB6jOOHV+0WNnylOxaxBQPSvcWklhA==}
    engines: {node: '>=12'}

  strip-indent@3.0.0:
    resolution: {integrity: sha512-laJTa3Jb+VQpaC6DseHhF7dXVqHTfJPCRDaEbid/drOhgitgYku/letMUqOXFoWV0zIIUbjpdH2t+tYj4bQMRQ==}
    engines: {node: '>=8'}

  strip-literal@3.1.0:
    resolution: {integrity: sha512-8r3mkIM/2+PpjHoOtiAW8Rg3jJLHaV7xPwG+YRGrv6FP0wwk/toTpATxWYOW0BKdWwl82VT2tFYi5DlROa0Mxg==}

  svelte-check@4.3.3:
    resolution: {integrity: sha512-RYP0bEwenDXzfv0P1sKAwjZSlaRyqBn0Fz1TVni58lqyEiqgwztTpmodJrGzP6ZT2aHl4MbTvWP6gbmQ3FOnBg==}
    engines: {node: '>= 18.0.0'}
    hasBin: true
    peerDependencies:
      svelte: ^4.0.0 || ^5.0.0-next.0
      typescript: '>=5.0.0'

  svelte@5.40.0:
    resolution: {integrity: sha512-EdA6LIo1vZVQOvlGfM18lhYM1k5Dkk/e93IlpzK4OVM6c11sUMHPgCtGFKmdy1WT4XqbpAvicq9JH5MTNoGaKw==}
    engines: {node: '>=18'}

  symbol-tree@3.2.4:
    resolution: {integrity: sha512-9QNk5KwDF+Bvz+PyObkmSYjI5ksVUYtjW7AU22r2NKcfLJcXp96hkDWU3+XndOsUb+AQ9QhfzfCT2O+CNWT5Tw==}

  tar@7.5.1:
    resolution: {integrity: sha512-nlGpxf+hv0v7GkWBK2V9spgactGOp0qvfWRxUMjqHyzrt3SgwE48DIv/FhqPHJYLHpgW1opq3nERbz5Anq7n1g==}
    engines: {node: '>=18'}

  tinybench@2.9.0:
    resolution: {integrity: sha512-0+DUvqWMValLmha6lr4kD8iAMK1HzV0/aKnCtWb9v9641TnP/MFb7Pc2bxoxQjTXAErryXVgUOfv2YqNllqGeg==}

  tinyexec@0.3.2:
    resolution: {integrity: sha512-KQQR9yN7R5+OSwaK0XQoj22pwHoTlgYqmUscPYoknOoWCWfj/5/ABTMRi69FrKU5ffPVh5QcFikpWJI/P1ocHA==}

  tinyglobby@0.2.15:
    resolution: {integrity: sha512-j2Zq4NyQYG5XMST4cbs02Ak8iJUdxRM0XI5QyxXuZOzKOINmWurp3smXu3y5wDcJrptwpSjgXHzIQxR0omXljQ==}
    engines: {node: '>=12.0.0'}

  tinypool@1.1.1:
    resolution: {integrity: sha512-Zba82s87IFq9A9XmjiX5uZA/ARWDrB03OHlq+Vw1fSdt0I+4/Kutwy8BP4Y/y/aORMo61FQ0vIb5j44vSo5Pkg==}
    engines: {node: ^18.0.0 || >=20.0.0}

  tinyrainbow@2.0.0:
    resolution: {integrity: sha512-op4nsTR47R6p0vMUUoYl/a+ljLFVtlfaXkLQmqfLR1qHma1h/ysYk4hEXZ880bf2CYgTskvTa/e196Vd5dDQXw==}
    engines: {node: '>=14.0.0'}

  tinyspy@4.0.4:
    resolution: {integrity: sha512-azl+t0z7pw/z958Gy9svOTuzqIk6xq+NSheJzn5MMWtWTFywIacg2wUlzKFGtt3cthx0r2SxMK0yzJOR0IES7Q==}
    engines: {node: '>=14.0.0'}

  tldts-core@7.0.17:
    resolution: {integrity: sha512-DieYoGrP78PWKsrXr8MZwtQ7GLCUeLxihtjC1jZsW1DnvSMdKPitJSe8OSYDM2u5H6g3kWJZpePqkp43TfLh0g==}

  tldts@7.0.17:
    resolution: {integrity: sha512-Y1KQBgDd/NUc+LfOtKS6mNsC9CCaH+m2P1RoIZy7RAPo3C3/t8X45+zgut31cRZtZ3xKPjfn3TkGTrctC2TQIQ==}
    hasBin: true

  totalist@3.0.1:
    resolution: {integrity: sha512-sf4i37nQ2LBx4m3wB74y+ubopq6W/dIzXg0FDGjsYnZHVa1Da8FH853wlL2gtUhg+xJXjfk3kUZS3BRoQeoQBQ==}
    engines: {node: '>=6'}

  tough-cookie@6.0.0:
    resolution: {integrity: sha512-kXuRi1mtaKMrsLUxz3sQYvVl37B0Ns6MzfrtV5DvJceE9bPyspOqk9xxv7XbZWcfLWbFmm997vl83qUWVJA64w==}
    engines: {node: '>=16'}

  tr46@0.0.3:
    resolution: {integrity: sha512-N3WMsuqV66lT30CrXNbEjx4GEwlow3v6rr4mCcv6prnfwhS01rkgyFdjPNBYd9br7LpXV1+Emh01fHnq2Gdgrw==}

  tr46@6.0.0:
    resolution: {integrity: sha512-bLVMLPtstlZ4iMQHpFHTR7GAGj2jxi8Dg0s2h2MafAE4uSWF98FC/3MomU51iQAMf8/qDUbKWf5GxuvvVcXEhw==}
    engines: {node: '>=20'}

  ts-algebra@2.0.0:
    resolution: {integrity: sha512-FPAhNPFMrkwz76P7cdjdmiShwMynZYN6SgOujD1urY4oNm80Ou9oMdmbR45LotcKOXoy7wSmHkRFE6Mxbrhefw==}

  tslib@2.8.1:
    resolution: {integrity: sha512-oJFu94HQb+KVduSUQL7wnpmqnfmLsOA/nAh6b6EH0wCEoK0/mPeXU6c3wKDV83MkOuHPRHtSXKKU99IBazS/2w==}

  typescript@5.9.3:
    resolution: {integrity: sha512-jl1vZzPDinLr9eUt3J/t7V6FgNEw9QjvBPdysz9KfQDD41fQrC2Y4vKQdiaUpFT4bXlb1RHhLpp8wtm6M5TgSw==}
    engines: {node: '>=14.17'}
    hasBin: true

  uc.micro@2.1.0:
    resolution: {integrity: sha512-ARDJmphmdvUk6Glw7y9DQ2bFkKBHwQHLi2lsaH6PPmz/Ka9sFOBsBluozhDltWmnv9u/cF6Rt87znRTPV+yp/A==}

  undici-types@7.14.0:
    resolution: {integrity: sha512-QQiYxHuyZ9gQUIrmPo3IA+hUl4KYk8uSA7cHrcKd/l3p1OTpZcM0Tbp9x7FAtXdAYhlasd60ncPpgu6ihG6TOA==}

  vite-node@3.2.4:
    resolution: {integrity: sha512-EbKSKh+bh1E1IFxeO0pg1n4dvoOTt0UDiXMd/qn++r98+jPO1xtJilvXldeuQ8giIB5IkpjCgMleHMNEsGH6pg==}
    engines: {node: ^18.0.0 || ^20.0.0 || >=22.0.0}
    hasBin: true

  vite@7.1.10:
    resolution: {integrity: sha512-CmuvUBzVJ/e3HGxhg6cYk88NGgTnBoOo7ogtfJJ0fefUWAxN/WDSUa50o+oVBxuIhO8FoEZW0j2eW7sfjs5EtA==}
    engines: {node: ^20.19.0 || >=22.12.0}
    hasBin: true
    peerDependencies:
      '@types/node': ^20.19.0 || >=22.12.0
      jiti: '>=1.21.0'
      less: ^4.0.0
      lightningcss: ^1.21.0
      sass: ^1.70.0
      sass-embedded: ^1.70.0
      stylus: '>=0.54.8'
      sugarss: ^5.0.0
      terser: ^5.16.0
      tsx: ^4.8.1
      yaml: ^2.4.2
    peerDependenciesMeta:
      '@types/node':
        optional: true
      jiti:
        optional: true
      less:
        optional: true
      lightningcss:
        optional: true
      sass:
        optional: true
      sass-embedded:
        optional: true
      stylus:
        optional: true
      sugarss:
        optional: true
      terser:
        optional: true
      tsx:
        optional: true
      yaml:
        optional: true

  vitefu@1.1.1:
    resolution: {integrity: sha512-B/Fegf3i8zh0yFbpzZ21amWzHmuNlLlmJT6n7bu5e+pCHUKQIfXSYokrqOBGEMMe9UG2sostKQF9mml/vYaWJQ==}
    peerDependencies:
      vite: ^3.0.0 || ^4.0.0 || ^5.0.0 || ^6.0.0 || ^7.0.0-beta.0
    peerDependenciesMeta:
      vite:
        optional: true

  vitest@3.2.4:
    resolution: {integrity: sha512-LUCP5ev3GURDysTWiP47wRRUpLKMOfPh+yKTx3kVIEiu5KOMeqzpnYNsKyOoVrULivR8tLcks4+lga33Whn90A==}
    engines: {node: ^18.0.0 || ^20.0.0 || >=22.0.0}
    hasBin: true
    peerDependencies:
      '@edge-runtime/vm': '*'
      '@types/debug': ^4.1.12
      '@types/node': ^18.0.0 || ^20.0.0 || >=22.0.0
      '@vitest/browser': 3.2.4
      '@vitest/ui': 3.2.4
      happy-dom: '*'
      jsdom: '*'
    peerDependenciesMeta:
      '@edge-runtime/vm':
        optional: true
      '@types/debug':
        optional: true
      '@types/node':
        optional: true
      '@vitest/browser':
        optional: true
      '@vitest/ui':
        optional: true
      happy-dom:
        optional: true
      jsdom:
        optional: true

  w3c-keyname@2.2.8:
    resolution: {integrity: sha512-dpojBhNsCNN7T82Tm7k26A6G9ML3NkhDsnw9n/eoxSRlVBB4CEtIQ/KTCLI2Fwf3ataSXRhYFkQi3SlnFwPvPQ==}

  w3c-xmlserializer@5.0.0:
    resolution: {integrity: sha512-o8qghlI8NZHU1lLPrpi2+Uq7abh4GGPpYANlalzWxyWteJOCsr/P+oPBA49TOLu5FTZO4d3F9MnWJfiMo4BkmA==}
    engines: {node: '>=18'}

  webidl-conversions@3.0.1:
    resolution: {integrity: sha512-2JAn3z8AR6rjK8Sm8orRC0h/bcl/DqL7tRPdGZ4I1CjdF+EaMLmYxBHyXuKL849eucPFhvBoxMsflfOb8kxaeQ==}

  webidl-conversions@8.0.0:
    resolution: {integrity: sha512-n4W4YFyz5JzOfQeA8oN7dUYpR+MBP3PIUsn2jLjWXwK5ASUzt0Jc/A5sAUZoCYFJRGF0FBKJ+1JjN43rNdsQzA==}
    engines: {node: '>=20'}

  whatwg-encoding@3.1.1:
    resolution: {integrity: sha512-6qN4hJdMwfYBtE3YBTTHhoeuUrDBPZmbQaxWAqSALV/MeEnR5z1xd8UKud2RAkFoPkmB+hli1TZSnyi84xz1vQ==}
    engines: {node: '>=18'}

  whatwg-mimetype@4.0.0:
    resolution: {integrity: sha512-QaKxh0eNIi2mE9p2vEdzfagOKHCcj1pJ56EEHGQOVxp8r9/iszLUUV7v89x9O1p/T+NlTM5W7jW6+cz4Fq1YVg==}
    engines: {node: '>=18'}

  whatwg-url@15.1.0:
    resolution: {integrity: sha512-2ytDk0kiEj/yu90JOAp44PVPUkO9+jVhyf+SybKlRHSDlvOOZhdPIrr7xTH64l4WixO2cP+wQIcgujkGBPPz6g==}
    engines: {node: '>=20'}

  whatwg-url@5.0.0:
    resolution: {integrity: sha512-saE57nupxk6v3HY35+jzBwYa0rKSy0XR8JSxZPwgLr7ys0IBzhGviA1/TUGJLmSVqs8pb9AnvICXEuOHLprYTw==}

  which@2.0.2:
    resolution: {integrity: sha512-BLI3Tl1TW3Pvl70l3yq3Y64i+awpwXqsGBYWkkqMtnbXgrMD+yj7rhW0kuEDxzJaYXGjEW5ogapKNMEKNMjibA==}
    engines: {node: '>= 8'}
    hasBin: true

  why-is-node-running@2.3.0:
    resolution: {integrity: sha512-hUrmaWBdVDcxvYqnyh09zunKzROWjbZTiNy8dBEjkS7ehEDQibXJ7XvlmtbwuTclUiIyN+CyXQD4Vmko8fNm8w==}
    engines: {node: '>=8'}
    hasBin: true

  wrap-ansi@7.0.0:
    resolution: {integrity: sha512-YVGIj2kamLSTxw6NsZjoBxfSwsn0ycdesmc4p+Q21c5zPuZ1pl+NfxVdxPtdHvmNVOQ6XSYG4AUtyt/Fi7D16Q==}
    engines: {node: '>=10'}

  wrap-ansi@8.1.0:
    resolution: {integrity: sha512-si7QWI6zUMq56bESFvagtmzMdGOtoxfR+Sez11Mobfc7tm+VkUckk9bW2UeffTGVUbOksxmSw0AA2gs8g71NCQ==}
    engines: {node: '>=12'}

  ws@8.18.3:
    resolution: {integrity: sha512-PEIGCY5tSlUt50cqyMXfCzX+oOPqN0vuGqWzbcJ2xvnkzkq46oOpz7dQaTDBdfICb4N14+GARUDw2XV2N4tvzg==}
    engines: {node: '>=10.0.0'}
    peerDependencies:
      bufferutil: ^4.0.1
      utf-8-validate: '>=5.0.2'
    peerDependenciesMeta:
      bufferutil:
        optional: true
      utf-8-validate:
        optional: true

  xml-name-validator@5.0.0:
    resolution: {integrity: sha512-EvGK8EJ3DhaHfbRlETOWAS5pO9MZITeauHKJyb8wyajUfQUenkIg2MvLDTZ4T/TgIcm3HU0TFBgWWboAZ30UHg==}
    engines: {node: '>=18'}

  xmlchars@2.2.0:
    resolution: {integrity: sha512-JZnDKK8B0RCDw84FNdDAIpZK+JuJw+s7Lz8nksI7SIuU3UXJJslUthsi+uWBUYOwPFwW7W7PRLRfUKpxjtjFCw==}

  yallist@5.0.0:
    resolution: {integrity: sha512-YgvUTfwqyc7UXVMrB+SImsVYSmTS8X/tSrtdNZMImM+n7+QTriRXyXim0mBrTXNeqzVF0KWGgHPeiyViFFrNDw==}
    engines: {node: '>=18'}

  zimmerframe@1.1.4:
    resolution: {integrity: sha512-B58NGBEoc8Y9MWWCQGl/gq9xBCe4IiKM0a2x7GZdQKOW5Exr8S1W24J6OgM1njK8xCRGvAJIL/MxXHf6SkmQKQ==}

snapshots:

  '@adobe/css-tools@4.4.4': {}

  '@anthropic-ai/sdk@0.65.0':
    dependencies:
      json-schema-to-ts: 3.1.1

  '@apollo/client@4.0.7(graphql-ws@6.0.6(graphql@16.11.0)(ws@8.18.3))(graphql@16.11.0)(rxjs@7.8.2)':
    dependencies:
      '@graphql-typed-document-node/core': 3.2.0(graphql@16.11.0)
      '@wry/caches': 1.0.1
      '@wry/equality': 0.5.7
      '@wry/trie': 0.5.0
      graphql: 16.11.0
      graphql-tag: 2.12.6(graphql@16.11.0)
      optimism: 0.18.1
      rxjs: 7.8.2
      tslib: 2.8.1
    optionalDependencies:
      graphql-ws: 6.0.6(graphql@16.11.0)(ws@8.18.3)

  '@asamuzakjp/css-color@4.0.5':
    dependencies:
      '@csstools/css-calc': 2.1.4(@csstools/css-parser-algorithms@3.0.5(@csstools/css-tokenizer@3.0.4))(@csstools/css-tokenizer@3.0.4)
      '@csstools/css-color-parser': 3.1.0(@csstools/css-parser-algorithms@3.0.5(@csstools/css-tokenizer@3.0.4))(@csstools/css-tokenizer@3.0.4)
      '@csstools/css-parser-algorithms': 3.0.5(@csstools/css-tokenizer@3.0.4)
      '@csstools/css-tokenizer': 3.0.4
      lru-cache: 11.2.2

  '@asamuzakjp/dom-selector@6.6.2':
    dependencies:
      '@asamuzakjp/nwsapi': 2.3.9
      bidi-js: 1.0.3
      css-tree: 3.1.0
      is-potential-custom-element-name: 1.0.1
      lru-cache: 11.2.2

  '@asamuzakjp/nwsapi@2.3.9': {}

  '@babel/code-frame@7.27.1':
    dependencies:
      '@babel/helper-validator-identifier': 7.27.1
      js-tokens: 4.0.0
      picocolors: 1.1.1

  '@babel/helper-validator-identifier@7.27.1': {}

  '@babel/runtime@7.28.4': {}

  '@csstools/color-helpers@5.1.0': {}

  '@csstools/css-calc@2.1.4(@csstools/css-parser-algorithms@3.0.5(@csstools/css-tokenizer@3.0.4))(@csstools/css-tokenizer@3.0.4)':
    dependencies:
      '@csstools/css-parser-algorithms': 3.0.5(@csstools/css-tokenizer@3.0.4)
      '@csstools/css-tokenizer': 3.0.4

  '@csstools/css-color-parser@3.1.0(@csstools/css-parser-algorithms@3.0.5(@csstools/css-tokenizer@3.0.4))(@csstools/css-tokenizer@3.0.4)':
    dependencies:
      '@csstools/color-helpers': 5.1.0
      '@csstools/css-calc': 2.1.4(@csstools/css-parser-algorithms@3.0.5(@csstools/css-tokenizer@3.0.4))(@csstools/css-tokenizer@3.0.4)
      '@csstools/css-parser-algorithms': 3.0.5(@csstools/css-tokenizer@3.0.4)
      '@csstools/css-tokenizer': 3.0.4

  '@csstools/css-parser-algorithms@3.0.5(@csstools/css-tokenizer@3.0.4)':
    dependencies:
      '@csstools/css-tokenizer': 3.0.4

  '@csstools/css-syntax-patches-for-csstree@1.0.14(postcss@8.5.6)':
    dependencies:
      postcss: 8.5.6

  '@csstools/css-tokenizer@3.0.4': {}

  '@emnapi/runtime@1.5.0':
    dependencies:
      tslib: 2.8.1
    optional: true

  '@esbuild/aix-ppc64@0.25.10':
    optional: true

  '@esbuild/android-arm64@0.25.10':
    optional: true

  '@esbuild/android-arm@0.25.10':
    optional: true

  '@esbuild/android-x64@0.25.10':
    optional: true

  '@esbuild/darwin-arm64@0.25.10':
    optional: true

  '@esbuild/darwin-x64@0.25.10':
    optional: true

  '@esbuild/freebsd-arm64@0.25.10':
    optional: true

  '@esbuild/freebsd-x64@0.25.10':
    optional: true

  '@esbuild/linux-arm64@0.25.10':
    optional: true

  '@esbuild/linux-arm@0.25.10':
    optional: true

  '@esbuild/linux-ia32@0.25.10':
    optional: true

  '@esbuild/linux-loong64@0.25.10':
    optional: true

  '@esbuild/linux-mips64el@0.25.10':
    optional: true

  '@esbuild/linux-ppc64@0.25.10':
    optional: true

  '@esbuild/linux-riscv64@0.25.10':
    optional: true

  '@esbuild/linux-s390x@0.25.10':
    optional: true

  '@esbuild/linux-x64@0.25.10':
    optional: true

  '@esbuild/netbsd-arm64@0.25.10':
    optional: true

  '@esbuild/netbsd-x64@0.25.10':
    optional: true

  '@esbuild/openbsd-arm64@0.25.10':
    optional: true

  '@esbuild/openbsd-x64@0.25.10':
    optional: true

  '@esbuild/openharmony-arm64@0.25.10':
    optional: true

  '@esbuild/sunos-x64@0.25.10':
    optional: true

  '@esbuild/win32-arm64@0.25.10':
    optional: true

  '@esbuild/win32-ia32@0.25.10':
    optional: true

  '@esbuild/win32-x64@0.25.10':
    optional: true

  '@floating-ui/core@1.7.3':
    dependencies:
      '@floating-ui/utils': 0.2.10

  '@floating-ui/dom@1.7.4':
    dependencies:
      '@floating-ui/core': 1.7.3
      '@floating-ui/utils': 0.2.10

  '@floating-ui/utils@0.2.10': {}

  '@graphql-typed-document-node/core@3.2.0(graphql@16.11.0)':
    dependencies:
      graphql: 16.11.0

  '@img/colour@1.0.0': {}

  '@img/sharp-darwin-arm64@0.34.4':
    optionalDependencies:
      '@img/sharp-libvips-darwin-arm64': 1.2.3
    optional: true

  '@img/sharp-darwin-x64@0.34.4':
    optionalDependencies:
      '@img/sharp-libvips-darwin-x64': 1.2.3
    optional: true

  '@img/sharp-libvips-darwin-arm64@1.2.3':
    optional: true

  '@img/sharp-libvips-darwin-x64@1.2.3':
    optional: true

  '@img/sharp-libvips-linux-arm64@1.2.3':
    optional: true

  '@img/sharp-libvips-linux-arm@1.2.3':
    optional: true

  '@img/sharp-libvips-linux-ppc64@1.2.3':
    optional: true

  '@img/sharp-libvips-linux-s390x@1.2.3':
    optional: true

  '@img/sharp-libvips-linux-x64@1.2.3':
    optional: true

  '@img/sharp-libvips-linuxmusl-arm64@1.2.3':
    optional: true

  '@img/sharp-libvips-linuxmusl-x64@1.2.3':
    optional: true

  '@img/sharp-linux-arm64@0.34.4':
    optionalDependencies:
      '@img/sharp-libvips-linux-arm64': 1.2.3
    optional: true

  '@img/sharp-linux-arm@0.34.4':
    optionalDependencies:
      '@img/sharp-libvips-linux-arm': 1.2.3
    optional: true

  '@img/sharp-linux-ppc64@0.34.4':
    optionalDependencies:
      '@img/sharp-libvips-linux-ppc64': 1.2.3
    optional: true

  '@img/sharp-linux-s390x@0.34.4':
    optionalDependencies:
      '@img/sharp-libvips-linux-s390x': 1.2.3
    optional: true

  '@img/sharp-linux-x64@0.34.4':
    optionalDependencies:
      '@img/sharp-libvips-linux-x64': 1.2.3
    optional: true

  '@img/sharp-linuxmusl-arm64@0.34.4':
    optionalDependencies:
      '@img/sharp-libvips-linuxmusl-arm64': 1.2.3
    optional: true

  '@img/sharp-linuxmusl-x64@0.34.4':
    optionalDependencies:
      '@img/sharp-libvips-linuxmusl-x64': 1.2.3
    optional: true

  '@img/sharp-wasm32@0.34.4':
    dependencies:
      '@emnapi/runtime': 1.5.0
    optional: true

  '@img/sharp-win32-arm64@0.34.4':
    optional: true

  '@img/sharp-win32-ia32@0.34.4':
    optional: true

  '@img/sharp-win32-x64@0.34.4':
    optional: true

  '@isaacs/cliui@8.0.2':
    dependencies:
      string-width: 5.1.2
      string-width-cjs: string-width@4.2.3
      strip-ansi: 7.1.2
      strip-ansi-cjs: strip-ansi@6.0.1
      wrap-ansi: 8.1.0
      wrap-ansi-cjs: wrap-ansi@7.0.0

  '@isaacs/fs-minipass@4.0.1':
    dependencies:
      minipass: 7.1.2

  '@jridgewell/gen-mapping@0.3.13':
    dependencies:
      '@jridgewell/sourcemap-codec': 1.5.5
      '@jridgewell/trace-mapping': 0.3.31

  '@jridgewell/remapping@2.3.5':
    dependencies:
      '@jridgewell/gen-mapping': 0.3.13
      '@jridgewell/trace-mapping': 0.3.31

  '@jridgewell/resolve-uri@3.1.2': {}

  '@jridgewell/sourcemap-codec@1.5.5': {}

  '@jridgewell/trace-mapping@0.3.31':
    dependencies:
      '@jridgewell/resolve-uri': 3.1.2
      '@jridgewell/sourcemap-codec': 1.5.5

  '@lucide/svelte@0.546.0(svelte@5.40.0)':
    dependencies:
      svelte: 5.40.0

  '@mapbox/node-pre-gyp@2.0.0':
    dependencies:
      consola: 3.4.2
      detect-libc: 2.1.2
      https-proxy-agent: 7.0.6
      node-fetch: 2.7.0
      nopt: 8.1.0
      semver: 7.7.3
      tar: 7.5.1
    transitivePeerDependencies:
      - encoding
      - supports-color

  '@nhost/nhost-js@4.0.1':
    dependencies:
      tslib: 2.8.1

  '@pkgjs/parseargs@0.11.0':
    optional: true

  '@playwright/test@1.56.0':
    dependencies:
      playwright: 1.56.0

  '@polka/url@1.0.0-next.29': {}

  '@remirror/core-constants@3.0.0': {}

  '@rollup/pluginutils@5.3.0(rollup@4.52.4)':
    dependencies:
      '@types/estree': 1.0.8
      estree-walker: 2.0.2
      picomatch: 4.0.3
    optionalDependencies:
      rollup: 4.52.4

  '@rollup/rollup-android-arm-eabi@4.52.4':
    optional: true

  '@rollup/rollup-android-arm64@4.52.4':
    optional: true

  '@rollup/rollup-darwin-arm64@4.52.4':
    optional: true

  '@rollup/rollup-darwin-x64@4.52.4':
    optional: true

  '@rollup/rollup-freebsd-arm64@4.52.4':
    optional: true

  '@rollup/rollup-freebsd-x64@4.52.4':
    optional: true

  '@rollup/rollup-linux-arm-gnueabihf@4.52.4':
    optional: true

  '@rollup/rollup-linux-arm-musleabihf@4.52.4':
    optional: true

  '@rollup/rollup-linux-arm64-gnu@4.52.4':
    optional: true

  '@rollup/rollup-linux-arm64-musl@4.52.4':
    optional: true

  '@rollup/rollup-linux-loong64-gnu@4.52.4':
    optional: true

  '@rollup/rollup-linux-ppc64-gnu@4.52.4':
    optional: true

  '@rollup/rollup-linux-riscv64-gnu@4.52.4':
    optional: true

  '@rollup/rollup-linux-riscv64-musl@4.52.4':
    optional: true

  '@rollup/rollup-linux-s390x-gnu@4.52.4':
    optional: true

  '@rollup/rollup-linux-x64-gnu@4.52.4':
    optional: true

  '@rollup/rollup-linux-x64-musl@4.52.4':
    optional: true

  '@rollup/rollup-openharmony-arm64@4.52.4':
    optional: true

  '@rollup/rollup-win32-arm64-msvc@4.52.4':
    optional: true

  '@rollup/rollup-win32-ia32-msvc@4.52.4':
    optional: true

  '@rollup/rollup-win32-x64-gnu@4.52.4':
    optional: true

  '@rollup/rollup-win32-x64-msvc@4.52.4':
    optional: true

  '@standard-schema/spec@1.0.0': {}

  '@sveltejs/acorn-typescript@1.0.6(acorn@8.15.0)':
    dependencies:
      acorn: 8.15.0

  '@sveltejs/adapter-vercel@5.10.3(@sveltejs/kit@2.46.5(@sveltejs/vite-plugin-svelte@6.2.1(svelte@5.40.0)(vite@7.1.10(@types/node@24.7.2)))(svelte@5.40.0)(vite@7.1.10(@types/node@24.7.2)))(rollup@4.52.4)':
    dependencies:
      '@sveltejs/kit': 2.46.5(@sveltejs/vite-plugin-svelte@6.2.1(svelte@5.40.0)(vite@7.1.10(@types/node@24.7.2)))(svelte@5.40.0)(vite@7.1.10(@types/node@24.7.2))
      '@vercel/nft': 0.30.2(rollup@4.52.4)
      esbuild: 0.25.10
    transitivePeerDependencies:
      - encoding
      - rollup
      - supports-color

  '@sveltejs/kit@2.46.5(@sveltejs/vite-plugin-svelte@6.2.1(svelte@5.40.0)(vite@7.1.10(@types/node@24.7.2)))(svelte@5.40.0)(vite@7.1.10(@types/node@24.7.2))':
    dependencies:
      '@standard-schema/spec': 1.0.0
      '@sveltejs/acorn-typescript': 1.0.6(acorn@8.15.0)
      '@sveltejs/vite-plugin-svelte': 6.2.1(svelte@5.40.0)(vite@7.1.10(@types/node@24.7.2))
      '@types/cookie': 0.6.0
      acorn: 8.15.0
      cookie: 0.6.0
      devalue: 5.3.2
      esm-env: 1.2.2
      kleur: 4.1.5
      magic-string: 0.30.19
      mrmime: 2.0.1
      sade: 1.8.1
      set-cookie-parser: 2.7.1
      sirv: 3.0.2
      svelte: 5.40.0
      vite: 7.1.10(@types/node@24.7.2)

  '@sveltejs/vite-plugin-svelte-inspector@5.0.1(@sveltejs/vite-plugin-svelte@6.2.1(svelte@5.40.0)(vite@7.1.10(@types/node@24.7.2)))(svelte@5.40.0)(vite@7.1.10(@types/node@24.7.2))':
    dependencies:
      '@sveltejs/vite-plugin-svelte': 6.2.1(svelte@5.40.0)(vite@7.1.10(@types/node@24.7.2))
      debug: 4.4.3
      svelte: 5.40.0
      vite: 7.1.10(@types/node@24.7.2)
    transitivePeerDependencies:
      - supports-color

  '@sveltejs/vite-plugin-svelte@6.2.1(svelte@5.40.0)(vite@7.1.10(@types/node@24.7.2))':
    dependencies:
      '@sveltejs/vite-plugin-svelte-inspector': 5.0.1(@sveltejs/vite-plugin-svelte@6.2.1(svelte@5.40.0)(vite@7.1.10(@types/node@24.7.2)))(svelte@5.40.0)(vite@7.1.10(@types/node@24.7.2))
      debug: 4.4.3
      deepmerge: 4.3.1
      magic-string: 0.30.19
      svelte: 5.40.0
      vite: 7.1.10(@types/node@24.7.2)
      vitefu: 1.1.1(vite@7.1.10(@types/node@24.7.2))
    transitivePeerDependencies:
      - supports-color

  '@testing-library/dom@10.4.1':
    dependencies:
      '@babel/code-frame': 7.27.1
      '@babel/runtime': 7.28.4
      '@types/aria-query': 5.0.4
      aria-query: 5.3.0
      dom-accessibility-api: 0.5.16
      lz-string: 1.5.0
      picocolors: 1.1.1
      pretty-format: 27.5.1

  '@testing-library/jest-dom@6.9.1':
    dependencies:
      '@adobe/css-tools': 4.4.4
      aria-query: 5.3.2
      css.escape: 1.5.1
      dom-accessibility-api: 0.6.3
      picocolors: 1.1.1
      redent: 3.0.0

  '@testing-library/svelte@5.2.8(svelte@5.40.0)(vite@7.1.10(@types/node@24.7.2))(vitest@3.2.4(@types/node@24.7.2)(jsdom@27.0.0(postcss@8.5.6)))':
    dependencies:
      '@testing-library/dom': 10.4.1
      svelte: 5.40.0
    optionalDependencies:
      vite: 7.1.10(@types/node@24.7.2)
      vitest: 3.2.4(@types/node@24.7.2)(jsdom@27.0.0(postcss@8.5.6))

  '@tiptap/core@3.7.0(@tiptap/pm@3.7.0)':
    dependencies:
      '@tiptap/pm': 3.7.0

  '@tiptap/extension-blockquote@3.7.0(@tiptap/core@3.7.0(@tiptap/pm@3.7.0))':
    dependencies:
      '@tiptap/core': 3.7.0(@tiptap/pm@3.7.0)

  '@tiptap/extension-bold@3.7.0(@tiptap/core@3.7.0(@tiptap/pm@3.7.0))':
    dependencies:
      '@tiptap/core': 3.7.0(@tiptap/pm@3.7.0)

  '@tiptap/extension-bubble-menu@3.7.0(@tiptap/core@3.7.0(@tiptap/pm@3.7.0))(@tiptap/pm@3.7.0)':
    dependencies:
      '@floating-ui/dom': 1.7.4
      '@tiptap/core': 3.7.0(@tiptap/pm@3.7.0)
      '@tiptap/pm': 3.7.0

  '@tiptap/extension-bullet-list@3.7.0(@tiptap/extension-list@3.7.0(@tiptap/core@3.7.0(@tiptap/pm@3.7.0))(@tiptap/pm@3.7.0))':
    dependencies:
      '@tiptap/extension-list': 3.7.0(@tiptap/core@3.7.0(@tiptap/pm@3.7.0))(@tiptap/pm@3.7.0)

  '@tiptap/extension-code-block@3.7.0(@tiptap/core@3.7.0(@tiptap/pm@3.7.0))(@tiptap/pm@3.7.0)':
    dependencies:
      '@tiptap/core': 3.7.0(@tiptap/pm@3.7.0)
      '@tiptap/pm': 3.7.0

  '@tiptap/extension-code@3.7.0(@tiptap/core@3.7.0(@tiptap/pm@3.7.0))':
    dependencies:
      '@tiptap/core': 3.7.0(@tiptap/pm@3.7.0)

  '@tiptap/extension-document@3.7.0(@tiptap/core@3.7.0(@tiptap/pm@3.7.0))':
    dependencies:
      '@tiptap/core': 3.7.0(@tiptap/pm@3.7.0)

  '@tiptap/extension-dropcursor@3.7.0(@tiptap/extensions@3.7.0(@tiptap/core@3.7.0(@tiptap/pm@3.7.0))(@tiptap/pm@3.7.0))':
    dependencies:
      '@tiptap/extensions': 3.7.0(@tiptap/core@3.7.0(@tiptap/pm@3.7.0))(@tiptap/pm@3.7.0)

  '@tiptap/extension-gapcursor@3.7.0(@tiptap/extensions@3.7.0(@tiptap/core@3.7.0(@tiptap/pm@3.7.0))(@tiptap/pm@3.7.0))':
    dependencies:
      '@tiptap/extensions': 3.7.0(@tiptap/core@3.7.0(@tiptap/pm@3.7.0))(@tiptap/pm@3.7.0)

  '@tiptap/extension-hard-break@3.7.0(@tiptap/core@3.7.0(@tiptap/pm@3.7.0))':
    dependencies:
      '@tiptap/core': 3.7.0(@tiptap/pm@3.7.0)

  '@tiptap/extension-heading@3.7.0(@tiptap/core@3.7.0(@tiptap/pm@3.7.0))':
    dependencies:
      '@tiptap/core': 3.7.0(@tiptap/pm@3.7.0)

  '@tiptap/extension-horizontal-rule@3.7.0(@tiptap/core@3.7.0(@tiptap/pm@3.7.0))(@tiptap/pm@3.7.0)':
    dependencies:
      '@tiptap/core': 3.7.0(@tiptap/pm@3.7.0)
      '@tiptap/pm': 3.7.0

  '@tiptap/extension-italic@3.7.0(@tiptap/core@3.7.0(@tiptap/pm@3.7.0))':
    dependencies:
      '@tiptap/core': 3.7.0(@tiptap/pm@3.7.0)

  '@tiptap/extension-link@3.7.0(@tiptap/core@3.7.0(@tiptap/pm@3.7.0))(@tiptap/pm@3.7.0)':
    dependencies:
      '@tiptap/core': 3.7.0(@tiptap/pm@3.7.0)
      '@tiptap/pm': 3.7.0
      linkifyjs: 4.3.2

  '@tiptap/extension-list-item@3.7.0(@tiptap/extension-list@3.7.0(@tiptap/core@3.7.0(@tiptap/pm@3.7.0))(@tiptap/pm@3.7.0))':
    dependencies:
      '@tiptap/extension-list': 3.7.0(@tiptap/core@3.7.0(@tiptap/pm@3.7.0))(@tiptap/pm@3.7.0)

  '@tiptap/extension-list-keymap@3.7.0(@tiptap/extension-list@3.7.0(@tiptap/core@3.7.0(@tiptap/pm@3.7.0))(@tiptap/pm@3.7.0))':
    dependencies:
      '@tiptap/extension-list': 3.7.0(@tiptap/core@3.7.0(@tiptap/pm@3.7.0))(@tiptap/pm@3.7.0)

  '@tiptap/extension-list@3.7.0(@tiptap/core@3.7.0(@tiptap/pm@3.7.0))(@tiptap/pm@3.7.0)':
    dependencies:
      '@tiptap/core': 3.7.0(@tiptap/pm@3.7.0)
      '@tiptap/pm': 3.7.0

  '@tiptap/extension-ordered-list@3.7.0(@tiptap/extension-list@3.7.0(@tiptap/core@3.7.0(@tiptap/pm@3.7.0))(@tiptap/pm@3.7.0))':
    dependencies:
      '@tiptap/extension-list': 3.7.0(@tiptap/core@3.7.0(@tiptap/pm@3.7.0))(@tiptap/pm@3.7.0)

  '@tiptap/extension-paragraph@3.7.0(@tiptap/core@3.7.0(@tiptap/pm@3.7.0))':
    dependencies:
      '@tiptap/core': 3.7.0(@tiptap/pm@3.7.0)

  '@tiptap/extension-placeholder@3.7.0(@tiptap/extensions@3.7.0(@tiptap/core@3.7.0(@tiptap/pm@3.7.0))(@tiptap/pm@3.7.0))':
    dependencies:
      '@tiptap/extensions': 3.7.0(@tiptap/core@3.7.0(@tiptap/pm@3.7.0))(@tiptap/pm@3.7.0)

  '@tiptap/extension-strike@3.7.0(@tiptap/core@3.7.0(@tiptap/pm@3.7.0))':
    dependencies:
      '@tiptap/core': 3.7.0(@tiptap/pm@3.7.0)

  '@tiptap/extension-text@3.7.0(@tiptap/core@3.7.0(@tiptap/pm@3.7.0))':
    dependencies:
      '@tiptap/core': 3.7.0(@tiptap/pm@3.7.0)

  '@tiptap/extension-underline@3.7.0(@tiptap/core@3.7.0(@tiptap/pm@3.7.0))':
    dependencies:
      '@tiptap/core': 3.7.0(@tiptap/pm@3.7.0)

  '@tiptap/extensions@3.7.0(@tiptap/core@3.7.0(@tiptap/pm@3.7.0))(@tiptap/pm@3.7.0)':
    dependencies:
      '@tiptap/core': 3.7.0(@tiptap/pm@3.7.0)
      '@tiptap/pm': 3.7.0

  '@tiptap/pm@3.7.0':
    dependencies:
      prosemirror-changeset: 2.3.1
      prosemirror-collab: 1.3.1
      prosemirror-commands: 1.7.1
      prosemirror-dropcursor: 1.8.2
      prosemirror-gapcursor: 1.3.2
      prosemirror-history: 1.4.1
      prosemirror-inputrules: 1.5.0
      prosemirror-keymap: 1.2.3
      prosemirror-markdown: 1.13.2
      prosemirror-menu: 1.2.5
      prosemirror-model: 1.25.3
      prosemirror-schema-basic: 1.2.4
      prosemirror-schema-list: 1.5.1
      prosemirror-state: 1.4.3
      prosemirror-tables: 1.8.1
      prosemirror-trailing-node: 3.0.0(prosemirror-model@1.25.3)(prosemirror-state@1.4.3)(prosemirror-view@1.41.3)
      prosemirror-transform: 1.10.4
      prosemirror-view: 1.41.3

  '@tiptap/starter-kit@3.7.0':
    dependencies:
      '@tiptap/core': 3.7.0(@tiptap/pm@3.7.0)
      '@tiptap/extension-blockquote': 3.7.0(@tiptap/core@3.7.0(@tiptap/pm@3.7.0))
      '@tiptap/extension-bold': 3.7.0(@tiptap/core@3.7.0(@tiptap/pm@3.7.0))
      '@tiptap/extension-bullet-list': 3.7.0(@tiptap/extension-list@3.7.0(@tiptap/core@3.7.0(@tiptap/pm@3.7.0))(@tiptap/pm@3.7.0))
      '@tiptap/extension-code': 3.7.0(@tiptap/core@3.7.0(@tiptap/pm@3.7.0))
      '@tiptap/extension-code-block': 3.7.0(@tiptap/core@3.7.0(@tiptap/pm@3.7.0))(@tiptap/pm@3.7.0)
      '@tiptap/extension-document': 3.7.0(@tiptap/core@3.7.0(@tiptap/pm@3.7.0))
      '@tiptap/extension-dropcursor': 3.7.0(@tiptap/extensions@3.7.0(@tiptap/core@3.7.0(@tiptap/pm@3.7.0))(@tiptap/pm@3.7.0))
      '@tiptap/extension-gapcursor': 3.7.0(@tiptap/extensions@3.7.0(@tiptap/core@3.7.0(@tiptap/pm@3.7.0))(@tiptap/pm@3.7.0))
      '@tiptap/extension-hard-break': 3.7.0(@tiptap/core@3.7.0(@tiptap/pm@3.7.0))
      '@tiptap/extension-heading': 3.7.0(@tiptap/core@3.7.0(@tiptap/pm@3.7.0))
      '@tiptap/extension-horizontal-rule': 3.7.0(@tiptap/core@3.7.0(@tiptap/pm@3.7.0))(@tiptap/pm@3.7.0)
      '@tiptap/extension-italic': 3.7.0(@tiptap/core@3.7.0(@tiptap/pm@3.7.0))
      '@tiptap/extension-link': 3.7.0(@tiptap/core@3.7.0(@tiptap/pm@3.7.0))(@tiptap/pm@3.7.0)
      '@tiptap/extension-list': 3.7.0(@tiptap/core@3.7.0(@tiptap/pm@3.7.0))(@tiptap/pm@3.7.0)
      '@tiptap/extension-list-item': 3.7.0(@tiptap/extension-list@3.7.0(@tiptap/core@3.7.0(@tiptap/pm@3.7.0))(@tiptap/pm@3.7.0))
      '@tiptap/extension-list-keymap': 3.7.0(@tiptap/extension-list@3.7.0(@tiptap/core@3.7.0(@tiptap/pm@3.7.0))(@tiptap/pm@3.7.0))
      '@tiptap/extension-ordered-list': 3.7.0(@tiptap/extension-list@3.7.0(@tiptap/core@3.7.0(@tiptap/pm@3.7.0))(@tiptap/pm@3.7.0))
      '@tiptap/extension-paragraph': 3.7.0(@tiptap/core@3.7.0(@tiptap/pm@3.7.0))
      '@tiptap/extension-strike': 3.7.0(@tiptap/core@3.7.0(@tiptap/pm@3.7.0))
      '@tiptap/extension-text': 3.7.0(@tiptap/core@3.7.0(@tiptap/pm@3.7.0))
      '@tiptap/extension-underline': 3.7.0(@tiptap/core@3.7.0(@tiptap/pm@3.7.0))
      '@tiptap/extensions': 3.7.0(@tiptap/core@3.7.0(@tiptap/pm@3.7.0))(@tiptap/pm@3.7.0)
      '@tiptap/pm': 3.7.0

  '@types/aria-query@5.0.4': {}

  '@types/chai@5.2.2':
    dependencies:
      '@types/deep-eql': 4.0.2

  '@types/cookie@0.6.0': {}

  '@types/deep-eql@4.0.2': {}

  '@types/dompurify@3.2.0':
    dependencies:
      dompurify: 3.3.0

  '@types/estree@1.0.8': {}

  '@types/linkify-it@5.0.0': {}

  '@types/markdown-it@14.1.2':
    dependencies:
      '@types/linkify-it': 5.0.0
      '@types/mdurl': 2.0.0

  '@types/mdurl@2.0.0': {}

  '@types/node@24.7.2':
    dependencies:
      undici-types: 7.14.0

  '@types/trusted-types@2.0.7':
    optional: true

  '@vercel/analytics@1.5.0(@sveltejs/kit@2.46.5(@sveltejs/vite-plugin-svelte@6.2.1(svelte@5.40.0)(vite@7.1.10(@types/node@24.7.2)))(svelte@5.40.0)(vite@7.1.10(@types/node@24.7.2)))(svelte@5.40.0)':
    optionalDependencies:
      '@sveltejs/kit': 2.46.5(@sveltejs/vite-plugin-svelte@6.2.1(svelte@5.40.0)(vite@7.1.10(@types/node@24.7.2)))(svelte@5.40.0)(vite@7.1.10(@types/node@24.7.2))
      svelte: 5.40.0

  '@vercel/nft@0.30.2(rollup@4.52.4)':
    dependencies:
      '@mapbox/node-pre-gyp': 2.0.0
      '@rollup/pluginutils': 5.3.0(rollup@4.52.4)
      acorn: 8.15.0
      acorn-import-attributes: 1.9.5(acorn@8.15.0)
      async-sema: 3.1.1
      bindings: 1.5.0
      estree-walker: 2.0.2
      glob: 10.4.5
      graceful-fs: 4.2.11
      node-gyp-build: 4.8.4
      picomatch: 4.0.3
      resolve-from: 5.0.0
    transitivePeerDependencies:
      - encoding
      - rollup
      - supports-color

  '@vitest/expect@3.2.4':
    dependencies:
      '@types/chai': 5.2.2
      '@vitest/spy': 3.2.4
      '@vitest/utils': 3.2.4
      chai: 5.3.3
      tinyrainbow: 2.0.0

  '@vitest/mocker@3.2.4(vite@7.1.10(@types/node@24.7.2))':
    dependencies:
      '@vitest/spy': 3.2.4
      estree-walker: 3.0.3
      magic-string: 0.30.19
    optionalDependencies:
      vite: 7.1.10(@types/node@24.7.2)

  '@vitest/pretty-format@3.2.4':
    dependencies:
      tinyrainbow: 2.0.0

  '@vitest/runner@3.2.4':
    dependencies:
      '@vitest/utils': 3.2.4
      pathe: 2.0.3
      strip-literal: 3.1.0

  '@vitest/snapshot@3.2.4':
    dependencies:
      '@vitest/pretty-format': 3.2.4
      magic-string: 0.30.19
      pathe: 2.0.3

  '@vitest/spy@3.2.4':
    dependencies:
      tinyspy: 4.0.4

  '@vitest/utils@3.2.4':
    dependencies:
      '@vitest/pretty-format': 3.2.4
      loupe: 3.2.1
      tinyrainbow: 2.0.0

  '@wry/caches@1.0.1':
    dependencies:
      tslib: 2.8.1

  '@wry/context@0.7.4':
    dependencies:
      tslib: 2.8.1

  '@wry/equality@0.5.7':
    dependencies:
      tslib: 2.8.1

  '@wry/trie@0.5.0':
    dependencies:
      tslib: 2.8.1

  abbrev@3.0.1: {}

  acorn-import-attributes@1.9.5(acorn@8.15.0):
    dependencies:
      acorn: 8.15.0

  acorn@8.15.0: {}

  agent-base@7.1.4: {}

  ansi-regex@5.0.1: {}

  ansi-regex@6.2.2: {}

  ansi-styles@4.3.0:
    dependencies:
      color-convert: 2.0.1

  ansi-styles@5.2.0: {}

  ansi-styles@6.2.3: {}

  argparse@2.0.1: {}

  aria-query@5.3.0:
    dependencies:
      dequal: 2.0.3

  aria-query@5.3.2: {}

  assertion-error@2.0.1: {}

  async-sema@3.1.1: {}

  axobject-query@4.1.0: {}

  balanced-match@1.0.2: {}

  base64-js@1.5.1: {}

  bidi-js@1.0.3:
    dependencies:
      require-from-string: 2.0.2

  bindings@1.5.0:
    dependencies:
      file-uri-to-path: 1.0.0

  brace-expansion@2.0.2:
    dependencies:
      balanced-match: 1.0.2

  buffer@6.0.3:
    dependencies:
      base64-js: 1.5.1
      ieee754: 1.2.1

  cac@6.7.14: {}

  chai@5.3.3:
    dependencies:
      assertion-error: 2.0.1
      check-error: 2.1.1
      deep-eql: 5.0.2
      loupe: 3.2.1
      pathval: 2.0.1

  check-error@2.1.1: {}

  chokidar@4.0.3:
    dependencies:
      readdirp: 4.1.2

  chownr@3.0.0: {}

  clsx@2.1.1: {}

  color-convert@2.0.1:
    dependencies:
      color-name: 1.1.4

  color-name@1.1.4: {}

  consola@3.4.2: {}

  cookie@0.6.0: {}

  crelt@1.0.6: {}

  cross-spawn@7.0.6:
    dependencies:
      path-key: 3.1.1
      shebang-command: 2.0.0
      which: 2.0.2

  css-tree@3.1.0:
    dependencies:
      mdn-data: 2.12.2
      source-map-js: 1.2.1

  css.escape@1.5.1: {}

  cssstyle@5.3.1(postcss@8.5.6):
    dependencies:
      '@asamuzakjp/css-color': 4.0.5
      '@csstools/css-syntax-patches-for-csstree': 1.0.14(postcss@8.5.6)
      css-tree: 3.1.0
    transitivePeerDependencies:
      - postcss

  data-urls@6.0.0:
    dependencies:
      whatwg-mimetype: 4.0.0
      whatwg-url: 15.1.0

  debug@4.4.3:
    dependencies:
      ms: 2.1.3

  decimal.js@10.6.0: {}

  deep-eql@5.0.2: {}

  deepmerge@4.3.1: {}

  dequal@2.0.3: {}

  detect-libc@2.1.2: {}

  devalue@5.3.2: {}

  dom-accessibility-api@0.5.16: {}

  dom-accessibility-api@0.6.3: {}

  dompurify@3.3.0:
    optionalDependencies:
      '@types/trusted-types': 2.0.7

  eastasianwidth@0.2.0: {}

  emoji-regex@8.0.0: {}

  emoji-regex@9.2.2: {}

  entities@4.5.0: {}

  entities@6.0.1: {}

  es-module-lexer@1.7.0: {}

  esbuild@0.25.10:
    optionalDependencies:
      '@esbuild/aix-ppc64': 0.25.10
      '@esbuild/android-arm': 0.25.10
      '@esbuild/android-arm64': 0.25.10
      '@esbuild/android-x64': 0.25.10
      '@esbuild/darwin-arm64': 0.25.10
      '@esbuild/darwin-x64': 0.25.10
      '@esbuild/freebsd-arm64': 0.25.10
      '@esbuild/freebsd-x64': 0.25.10
      '@esbuild/linux-arm': 0.25.10
      '@esbuild/linux-arm64': 0.25.10
      '@esbuild/linux-ia32': 0.25.10
      '@esbuild/linux-loong64': 0.25.10
      '@esbuild/linux-mips64el': 0.25.10
      '@esbuild/linux-ppc64': 0.25.10
      '@esbuild/linux-riscv64': 0.25.10
      '@esbuild/linux-s390x': 0.25.10
      '@esbuild/linux-x64': 0.25.10
      '@esbuild/netbsd-arm64': 0.25.10
      '@esbuild/netbsd-x64': 0.25.10
      '@esbuild/openbsd-arm64': 0.25.10
      '@esbuild/openbsd-x64': 0.25.10
      '@esbuild/openharmony-arm64': 0.25.10
      '@esbuild/sunos-x64': 0.25.10
      '@esbuild/win32-arm64': 0.25.10
      '@esbuild/win32-ia32': 0.25.10
      '@esbuild/win32-x64': 0.25.10

  escape-string-regexp@4.0.0: {}

  esm-env@1.2.2: {}

  esrap@2.1.0:
    dependencies:
      '@jridgewell/sourcemap-codec': 1.5.5

  estree-walker@2.0.2: {}

  estree-walker@3.0.3:
    dependencies:
      '@types/estree': 1.0.8

  expect-type@1.2.2: {}

  fdir@6.5.0(picomatch@4.0.3):
    optionalDependencies:
      picomatch: 4.0.3

  file-uri-to-path@1.0.0: {}

  foreground-child@3.3.1:
    dependencies:
      cross-spawn: 7.0.6
      signal-exit: 4.1.0

  fsevents@2.3.2:
    optional: true

  fsevents@2.3.3:
    optional: true

  glob@10.4.5:
    dependencies:
      foreground-child: 3.3.1
      jackspeak: 3.4.3
      minimatch: 9.0.5
      minipass: 7.1.2
      package-json-from-dist: 1.0.1
      path-scurry: 1.11.1

  graceful-fs@4.2.11: {}

  graphql-tag@2.12.6(graphql@16.11.0):
    dependencies:
      graphql: 16.11.0
      tslib: 2.8.1

  graphql-ws@6.0.6(graphql@16.11.0)(ws@8.18.3):
    dependencies:
      graphql: 16.11.0
    optionalDependencies:
      ws: 8.18.3

  graphql@16.11.0: {}

  heic2any@0.0.4: {}

  html-encoding-sniffer@4.0.0:
    dependencies:
      whatwg-encoding: 3.1.1

  http-proxy-agent@7.0.2:
    dependencies:
      agent-base: 7.1.4
      debug: 4.4.3
    transitivePeerDependencies:
      - supports-color

  https-proxy-agent@7.0.6:
    dependencies:
      agent-base: 7.1.4
      debug: 4.4.3
    transitivePeerDependencies:
      - supports-color

  iconv-lite@0.6.3:
    dependencies:
      safer-buffer: 2.1.2

  ieee754@1.2.1: {}

  indent-string@4.0.0: {}

  is-fullwidth-code-point@3.0.0: {}

  is-potential-custom-element-name@1.0.1: {}

  is-reference@3.0.3:
    dependencies:
      '@types/estree': 1.0.8

  isexe@2.0.0: {}

  isomorphic-dompurify@2.29.0(postcss@8.5.6):
    dependencies:
      dompurify: 3.3.0
      jsdom: 27.0.0(postcss@8.5.6)
    transitivePeerDependencies:
      - bufferutil
      - canvas
      - postcss
      - supports-color
      - utf-8-validate

  jackspeak@3.4.3:
    dependencies:
      '@isaacs/cliui': 8.0.2
    optionalDependencies:
      '@pkgjs/parseargs': 0.11.0

  js-tokens@4.0.0: {}

  js-tokens@9.0.1: {}

  jsdom@27.0.0(postcss@8.5.6):
    dependencies:
      '@asamuzakjp/dom-selector': 6.6.2
      cssstyle: 5.3.1(postcss@8.5.6)
      data-urls: 6.0.0
      decimal.js: 10.6.0
      html-encoding-sniffer: 4.0.0
      http-proxy-agent: 7.0.2
      https-proxy-agent: 7.0.6
      is-potential-custom-element-name: 1.0.1
      parse5: 7.3.0
      rrweb-cssom: 0.8.0
      saxes: 6.0.0
      symbol-tree: 3.2.4
      tough-cookie: 6.0.0
      w3c-xmlserializer: 5.0.0
      webidl-conversions: 8.0.0
      whatwg-encoding: 3.1.1
      whatwg-mimetype: 4.0.0
      whatwg-url: 15.1.0
      ws: 8.18.3
      xml-name-validator: 5.0.0
    transitivePeerDependencies:
      - bufferutil
      - postcss
      - supports-color
      - utf-8-validate

  json-schema-to-ts@3.1.1:
    dependencies:
      '@babel/runtime': 7.28.4
      ts-algebra: 2.0.0

  kleur@4.1.5: {}

  linkify-it@5.0.0:
    dependencies:
      uc.micro: 2.1.0

  linkifyjs@4.3.2: {}

  locate-character@3.0.0: {}

  loupe@3.2.1: {}

  lru-cache@10.4.3: {}

  lru-cache@11.2.2: {}

  lz-string@1.5.0: {}

  magic-string@0.30.19:
    dependencies:
      '@jridgewell/sourcemap-codec': 1.5.5

  markdown-it@14.1.0:
    dependencies:
      argparse: 2.0.1
      entities: 4.5.0
      linkify-it: 5.0.0
      mdurl: 2.0.0
      punycode.js: 2.3.1
      uc.micro: 2.1.0

  mdn-data@2.12.2: {}

  mdurl@2.0.0: {}

  min-indent@1.0.1: {}

  minimatch@9.0.5:
    dependencies:
      brace-expansion: 2.0.2

  minipass@7.1.2: {}

  minizlib@3.1.0:
    dependencies:
      minipass: 7.1.2

  mri@1.2.0: {}

  mrmime@2.0.1: {}

  ms@2.1.3: {}

  nanoid@3.3.11: {}

  neo4j-driver-bolt-connection@6.0.0:
    dependencies:
      buffer: 6.0.3
      neo4j-driver-core: 6.0.0
      string_decoder: 1.3.0

  neo4j-driver-core@6.0.0: {}

  neo4j-driver@6.0.0:
    dependencies:
      neo4j-driver-bolt-connection: 6.0.0
      neo4j-driver-core: 6.0.0
      rxjs: 7.8.2

  node-fetch@2.7.0:
    dependencies:
      whatwg-url: 5.0.0

  node-gyp-build@4.8.4: {}

  nopt@8.1.0:
    dependencies:
      abbrev: 3.0.1

  openai@6.3.0(ws@8.18.3):
    optionalDependencies:
      ws: 8.18.3

  optimism@0.18.1:
    dependencies:
      '@wry/caches': 1.0.1
      '@wry/context': 0.7.4
      '@wry/trie': 0.5.0
      tslib: 2.8.1

  orderedmap@2.1.1: {}

  package-json-from-dist@1.0.1: {}

  parse5@7.3.0:
    dependencies:
      entities: 6.0.1

  path-key@3.1.1: {}

  path-scurry@1.11.1:
    dependencies:
      lru-cache: 10.4.3
      minipass: 7.1.2

  pathe@2.0.3: {}

  pathval@2.0.1: {}

  picocolors@1.1.1: {}

  picomatch@4.0.3: {}

  playwright-core@1.56.0: {}

  playwright@1.56.0:
    dependencies:
      playwright-core: 1.56.0
    optionalDependencies:
      fsevents: 2.3.2

  postcss@8.5.6:
    dependencies:
      nanoid: 3.3.11
      picocolors: 1.1.1
      source-map-js: 1.2.1

  prettier-plugin-svelte@3.4.0(prettier@3.6.2)(svelte@5.40.0):
    dependencies:
      prettier: 3.6.2
      svelte: 5.40.0

  prettier@3.6.2: {}

  pretty-format@27.5.1:
    dependencies:
      ansi-regex: 5.0.1
      ansi-styles: 5.2.0
      react-is: 17.0.2

  prosemirror-changeset@2.3.1:
    dependencies:
      prosemirror-transform: 1.10.4

  prosemirror-collab@1.3.1:
    dependencies:
      prosemirror-state: 1.4.3

  prosemirror-commands@1.7.1:
    dependencies:
      prosemirror-model: 1.25.3
      prosemirror-state: 1.4.3
      prosemirror-transform: 1.10.4

  prosemirror-dropcursor@1.8.2:
    dependencies:
      prosemirror-state: 1.4.3
      prosemirror-transform: 1.10.4
      prosemirror-view: 1.41.3

  prosemirror-gapcursor@1.3.2:
    dependencies:
      prosemirror-keymap: 1.2.3
      prosemirror-model: 1.25.3
      prosemirror-state: 1.4.3
      prosemirror-view: 1.41.3

  prosemirror-history@1.4.1:
    dependencies:
      prosemirror-state: 1.4.3
      prosemirror-transform: 1.10.4
      prosemirror-view: 1.41.3
      rope-sequence: 1.3.4

  prosemirror-inputrules@1.5.0:
    dependencies:
      prosemirror-state: 1.4.3
      prosemirror-transform: 1.10.4

  prosemirror-keymap@1.2.3:
    dependencies:
      prosemirror-state: 1.4.3
      w3c-keyname: 2.2.8

  prosemirror-markdown@1.13.2:
    dependencies:
      '@types/markdown-it': 14.1.2
      markdown-it: 14.1.0
      prosemirror-model: 1.25.3

  prosemirror-menu@1.2.5:
    dependencies:
      crelt: 1.0.6
      prosemirror-commands: 1.7.1
      prosemirror-history: 1.4.1
      prosemirror-state: 1.4.3

  prosemirror-model@1.25.3:
    dependencies:
      orderedmap: 2.1.1

  prosemirror-schema-basic@1.2.4:
    dependencies:
      prosemirror-model: 1.25.3

  prosemirror-schema-list@1.5.1:
    dependencies:
      prosemirror-model: 1.25.3
      prosemirror-state: 1.4.3
      prosemirror-transform: 1.10.4

  prosemirror-state@1.4.3:
    dependencies:
      prosemirror-model: 1.25.3
      prosemirror-transform: 1.10.4
      prosemirror-view: 1.41.3

  prosemirror-tables@1.8.1:
    dependencies:
      prosemirror-keymap: 1.2.3
      prosemirror-model: 1.25.3
      prosemirror-state: 1.4.3
      prosemirror-transform: 1.10.4
      prosemirror-view: 1.41.3

  prosemirror-trailing-node@3.0.0(prosemirror-model@1.25.3)(prosemirror-state@1.4.3)(prosemirror-view@1.41.3):
    dependencies:
      '@remirror/core-constants': 3.0.0
      escape-string-regexp: 4.0.0
      prosemirror-model: 1.25.3
      prosemirror-state: 1.4.3
      prosemirror-view: 1.41.3

  prosemirror-transform@1.10.4:
    dependencies:
      prosemirror-model: 1.25.3

  prosemirror-view@1.41.3:
    dependencies:
      prosemirror-model: 1.25.3
      prosemirror-state: 1.4.3
      prosemirror-transform: 1.10.4

  punycode.js@2.3.1: {}

  punycode@2.3.1: {}

  react-is@17.0.2: {}

  readdirp@4.1.2: {}

  redent@3.0.0:
    dependencies:
      indent-string: 4.0.0
      strip-indent: 3.0.0

  require-from-string@2.0.2: {}

  resolve-from@5.0.0: {}

  rollup@4.52.4:
    dependencies:
      '@types/estree': 1.0.8
    optionalDependencies:
      '@rollup/rollup-android-arm-eabi': 4.52.4
      '@rollup/rollup-android-arm64': 4.52.4
      '@rollup/rollup-darwin-arm64': 4.52.4
      '@rollup/rollup-darwin-x64': 4.52.4
      '@rollup/rollup-freebsd-arm64': 4.52.4
      '@rollup/rollup-freebsd-x64': 4.52.4
      '@rollup/rollup-linux-arm-gnueabihf': 4.52.4
      '@rollup/rollup-linux-arm-musleabihf': 4.52.4
      '@rollup/rollup-linux-arm64-gnu': 4.52.4
      '@rollup/rollup-linux-arm64-musl': 4.52.4
      '@rollup/rollup-linux-loong64-gnu': 4.52.4
      '@rollup/rollup-linux-ppc64-gnu': 4.52.4
      '@rollup/rollup-linux-riscv64-gnu': 4.52.4
      '@rollup/rollup-linux-riscv64-musl': 4.52.4
      '@rollup/rollup-linux-s390x-gnu': 4.52.4
      '@rollup/rollup-linux-x64-gnu': 4.52.4
      '@rollup/rollup-linux-x64-musl': 4.52.4
      '@rollup/rollup-openharmony-arm64': 4.52.4
      '@rollup/rollup-win32-arm64-msvc': 4.52.4
      '@rollup/rollup-win32-ia32-msvc': 4.52.4
      '@rollup/rollup-win32-x64-gnu': 4.52.4
      '@rollup/rollup-win32-x64-msvc': 4.52.4
      fsevents: 2.3.3

  rope-sequence@1.3.4: {}

  rrweb-cssom@0.8.0: {}

  rxjs@7.8.2:
    dependencies:
      tslib: 2.8.1

  sade@1.8.1:
    dependencies:
      mri: 1.2.0

  safe-buffer@5.2.1: {}

  safer-buffer@2.1.2: {}

  saxes@6.0.0:
    dependencies:
      xmlchars: 2.2.0

  semver@7.7.3: {}

  set-cookie-parser@2.7.1: {}

  sharp@0.34.4:
    dependencies:
      '@img/colour': 1.0.0
      detect-libc: 2.1.2
      semver: 7.7.3
    optionalDependencies:
      '@img/sharp-darwin-arm64': 0.34.4
      '@img/sharp-darwin-x64': 0.34.4
      '@img/sharp-libvips-darwin-arm64': 1.2.3
      '@img/sharp-libvips-darwin-x64': 1.2.3
      '@img/sharp-libvips-linux-arm': 1.2.3
      '@img/sharp-libvips-linux-arm64': 1.2.3
      '@img/sharp-libvips-linux-ppc64': 1.2.3
      '@img/sharp-libvips-linux-s390x': 1.2.3
      '@img/sharp-libvips-linux-x64': 1.2.3
      '@img/sharp-libvips-linuxmusl-arm64': 1.2.3
      '@img/sharp-libvips-linuxmusl-x64': 1.2.3
      '@img/sharp-linux-arm': 0.34.4
      '@img/sharp-linux-arm64': 0.34.4
      '@img/sharp-linux-ppc64': 0.34.4
      '@img/sharp-linux-s390x': 0.34.4
      '@img/sharp-linux-x64': 0.34.4
      '@img/sharp-linuxmusl-arm64': 0.34.4
      '@img/sharp-linuxmusl-x64': 0.34.4
      '@img/sharp-wasm32': 0.34.4
      '@img/sharp-win32-arm64': 0.34.4
      '@img/sharp-win32-ia32': 0.34.4
      '@img/sharp-win32-x64': 0.34.4

  shebang-command@2.0.0:
    dependencies:
      shebang-regex: 3.0.0

  shebang-regex@3.0.0: {}

  siginfo@2.0.0: {}

  signal-exit@4.1.0: {}

  sirv@3.0.2:
    dependencies:
      '@polka/url': 1.0.0-next.29
      mrmime: 2.0.1
      totalist: 3.0.1

  source-map-js@1.2.1: {}

  stackback@0.0.2: {}

  std-env@3.10.0: {}

  string-width@4.2.3:
    dependencies:
      emoji-regex: 8.0.0
      is-fullwidth-code-point: 3.0.0
      strip-ansi: 6.0.1

  string-width@5.1.2:
    dependencies:
      eastasianwidth: 0.2.0
      emoji-regex: 9.2.2
      strip-ansi: 7.1.2

  string_decoder@1.3.0:
    dependencies:
      safe-buffer: 5.2.1

  strip-ansi@6.0.1:
    dependencies:
      ansi-regex: 5.0.1

  strip-ansi@7.1.2:
    dependencies:
      ansi-regex: 6.2.2

  strip-indent@3.0.0:
    dependencies:
      min-indent: 1.0.1

  strip-literal@3.1.0:
    dependencies:
      js-tokens: 9.0.1

  svelte-check@4.3.3(picomatch@4.0.3)(svelte@5.40.0)(typescript@5.9.3):
    dependencies:
      '@jridgewell/trace-mapping': 0.3.31
      chokidar: 4.0.3
      fdir: 6.5.0(picomatch@4.0.3)
      picocolors: 1.1.1
      sade: 1.8.1
      svelte: 5.40.0
      typescript: 5.9.3
    transitivePeerDependencies:
      - picomatch

  svelte@5.40.0:
    dependencies:
      '@jridgewell/remapping': 2.3.5
      '@jridgewell/sourcemap-codec': 1.5.5
      '@sveltejs/acorn-typescript': 1.0.6(acorn@8.15.0)
      '@types/estree': 1.0.8
      acorn: 8.15.0
      aria-query: 5.3.2
      axobject-query: 4.1.0
      clsx: 2.1.1
      esm-env: 1.2.2
      esrap: 2.1.0
      is-reference: 3.0.3
      locate-character: 3.0.0
      magic-string: 0.30.19
      zimmerframe: 1.1.4

  symbol-tree@3.2.4: {}

  tar@7.5.1:
    dependencies:
      '@isaacs/fs-minipass': 4.0.1
      chownr: 3.0.0
      minipass: 7.1.2
      minizlib: 3.1.0
      yallist: 5.0.0

  tinybench@2.9.0: {}

  tinyexec@0.3.2: {}

  tinyglobby@0.2.15:
    dependencies:
      fdir: 6.5.0(picomatch@4.0.3)
      picomatch: 4.0.3

  tinypool@1.1.1: {}

  tinyrainbow@2.0.0: {}

  tinyspy@4.0.4: {}

  tldts-core@7.0.17: {}

  tldts@7.0.17:
    dependencies:
      tldts-core: 7.0.17

  totalist@3.0.1: {}

  tough-cookie@6.0.0:
    dependencies:
      tldts: 7.0.17

  tr46@0.0.3: {}

  tr46@6.0.0:
    dependencies:
      punycode: 2.3.1

  ts-algebra@2.0.0: {}

  tslib@2.8.1: {}

  typescript@5.9.3: {}

  uc.micro@2.1.0: {}

  undici-types@7.14.0: {}

  vite-node@3.2.4(@types/node@24.7.2):
    dependencies:
      cac: 6.7.14
      debug: 4.4.3
      es-module-lexer: 1.7.0
      pathe: 2.0.3
      vite: 7.1.10(@types/node@24.7.2)
    transitivePeerDependencies:
      - '@types/node'
      - jiti
      - less
      - lightningcss
      - sass
      - sass-embedded
      - stylus
      - sugarss
      - supports-color
      - terser
      - tsx
      - yaml

  vite@7.1.10(@types/node@24.7.2):
    dependencies:
      esbuild: 0.25.10
      fdir: 6.5.0(picomatch@4.0.3)
      picomatch: 4.0.3
      postcss: 8.5.6
      rollup: 4.52.4
      tinyglobby: 0.2.15
    optionalDependencies:
      '@types/node': 24.7.2
      fsevents: 2.3.3

  vitefu@1.1.1(vite@7.1.10(@types/node@24.7.2)):
    optionalDependencies:
      vite: 7.1.10(@types/node@24.7.2)

  vitest@3.2.4(@types/node@24.7.2)(jsdom@27.0.0(postcss@8.5.6)):
    dependencies:
      '@types/chai': 5.2.2
      '@vitest/expect': 3.2.4
      '@vitest/mocker': 3.2.4(vite@7.1.10(@types/node@24.7.2))
      '@vitest/pretty-format': 3.2.4
      '@vitest/runner': 3.2.4
      '@vitest/snapshot': 3.2.4
      '@vitest/spy': 3.2.4
      '@vitest/utils': 3.2.4
      chai: 5.3.3
      debug: 4.4.3
      expect-type: 1.2.2
      magic-string: 0.30.19
      pathe: 2.0.3
      picomatch: 4.0.3
      std-env: 3.10.0
      tinybench: 2.9.0
      tinyexec: 0.3.2
      tinyglobby: 0.2.15
      tinypool: 1.1.1
      tinyrainbow: 2.0.0
      vite: 7.1.10(@types/node@24.7.2)
      vite-node: 3.2.4(@types/node@24.7.2)
      why-is-node-running: 2.3.0
    optionalDependencies:
      '@types/node': 24.7.2
      jsdom: 27.0.0(postcss@8.5.6)
    transitivePeerDependencies:
      - jiti
      - less
      - lightningcss
      - msw
      - sass
      - sass-embedded
      - stylus
      - sugarss
      - supports-color
      - terser
      - tsx
      - yaml

  w3c-keyname@2.2.8: {}

  w3c-xmlserializer@5.0.0:
    dependencies:
      xml-name-validator: 5.0.0

  webidl-conversions@3.0.1: {}

  webidl-conversions@8.0.0: {}

  whatwg-encoding@3.1.1:
    dependencies:
      iconv-lite: 0.6.3

  whatwg-mimetype@4.0.0: {}

  whatwg-url@15.1.0:
    dependencies:
      tr46: 6.0.0
      webidl-conversions: 8.0.0

  whatwg-url@5.0.0:
    dependencies:
      tr46: 0.0.3
      webidl-conversions: 3.0.1

  which@2.0.2:
    dependencies:
      isexe: 2.0.0

  why-is-node-running@2.3.0:
    dependencies:
      siginfo: 2.0.0
      stackback: 0.0.2

  wrap-ansi@7.0.0:
    dependencies:
      ansi-styles: 4.3.0
      string-width: 4.2.3
      strip-ansi: 6.0.1

  wrap-ansi@8.1.0:
    dependencies:
      ansi-styles: 6.2.3
      string-width: 5.1.2
      strip-ansi: 7.1.2

  ws@8.18.3: {}

  xml-name-validator@5.0.0: {}

  xmlchars@2.2.0: {}

  yallist@5.0.0: {}

  zimmerframe@1.1.4: {}<|MERGE_RESOLUTION|>--- conflicted
+++ resolved
@@ -35,12 +35,9 @@
       graphql:
         specifier: ^16.11.0
         version: 16.11.0
-<<<<<<< HEAD
-=======
       graphql-ws:
         specifier: ^6.0.6
         version: 6.0.6(graphql@16.11.0)(ws@8.18.3)
->>>>>>> f1b46e23
       heic2any:
         specifier: ^0.0.4
         version: 0.0.4
