{
	"name": "reasonsmith-web",
	"private": true,
	"version": "0.0.1",
	"type": "module",
	"scripts": {
		"dev": "vite dev",
		"build": "vite build",
		"preview": "vite preview",
		"prepare": "svelte-kit sync || echo ''",
		"check": "svelte-kit sync && svelte-check --tsconfig ./tsconfig.json",
		"check:watch": "svelte-kit sync && svelte-check --tsconfig ./tsconfig.json --watch",
		"format": "prettier --write .",
		"lint": "prettier --check .",
		"test:unit": "vitest",
		"test": "npm run test:unit -- --run && npm run test:e2e",
		"test:e2e": "playwright test",
		"generate-icons": "node scripts/generate-icons.js"
	},
	"devDependencies": {
		"@playwright/test": "^1.56.0",
		"@sveltejs/adapter-vercel": "^5.10.3",
		"@sveltejs/kit": "^2.46.5",
		"@sveltejs/vite-plugin-svelte": "^6.2.1",
		"@testing-library/jest-dom": "^6.9.1",
		"@testing-library/svelte": "^5.2.8",
		"@tiptap/core": "^3.7.0",
		"@tiptap/extension-placeholder": "^3.7.0",
		"@tiptap/starter-kit": "^3.7.0",
		"@types/dompurify": "^3.2.0",
		"@types/node": "^24.7.2",
		"jsdom": "^27.0.0",
		"prettier": "^3.6.2",
		"prettier-plugin-svelte": "^3.4.0",
		"sharp": "^0.34.4",
		"svelte": "^5.40.0",
		"svelte-check": "^4.3.3",
		"typescript": "^5.9.3",
		"vite": "^7.1.10",
		"vitest": "^3.2.4"
	},
	"pnpm": {
		"onlyBuiltDependencies": [
			"esbuild"
		]
	},
	"dependencies": {
		"@anthropic-ai/sdk": "^0.65.0",
		"@apollo/client": "^4.0.7",
		"@lucide/svelte": "^0.546.0",
		"@nhost/nhost-js": "^4.0.1",
		"@tiptap/extension-bubble-menu": "^3.7.0",
		"@tiptap/extension-link": "^3.7.0",
		"@tiptap/extension-underline": "^3.7.0",
		"@vercel/analytics": "^1.5.0",
		"graphql": "^16.11.0",
<<<<<<< HEAD
=======
		"graphql-ws": "^6.0.6",
>>>>>>> f1b46e23
		"heic2any": "^0.0.4",
		"isomorphic-dompurify": "^2.29.0",
		"neo4j-driver": "^6.0.0",
		"openai": "^6.3.0"
	}
}<|MERGE_RESOLUTION|>--- conflicted
+++ resolved
@@ -54,10 +54,7 @@
 		"@tiptap/extension-underline": "^3.7.0",
 		"@vercel/analytics": "^1.5.0",
 		"graphql": "^16.11.0",
-<<<<<<< HEAD
-=======
 		"graphql-ws": "^6.0.6",
->>>>>>> f1b46e23
 		"heic2any": "^0.0.4",
 		"isomorphic-dompurify": "^2.29.0",
 		"neo4j-driver": "^6.0.0",
