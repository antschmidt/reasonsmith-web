--- conflicted
+++ resolved
@@ -98,11 +98,7 @@
 		if (typeof window === 'undefined') return;
 
 		// On mobile, always position at right edge
-<<<<<<< HEAD
 		const isMobile = window.innerWidth <= MOBILE_BREAKPOINT;
-=======
-		const isMobile = window.innerWidth <= 768;
->>>>>>> dca19319
 		if (isMobile) {
 			panelPosition = { x: 0, y: 0 };
 			panelSize = { width: window.innerWidth, height: window.innerHeight };
@@ -706,11 +702,7 @@
 
 		// Reset position on resize if switching to/from mobile
 		const handleResize = () => {
-<<<<<<< HEAD
 			const isMobile = window.innerWidth <= MOBILE_BREAKPOINT;
-=======
-			const isMobile = window.innerWidth <= 768;
->>>>>>> dca19319
 			if (isMobile && isOpen) {
 				panelPosition = { x: 0, y: 0 };
 				panelSize = { width: window.innerWidth, height: window.innerHeight };
@@ -755,13 +747,8 @@
 	{#if isOpen}
 		<div
 			class="chat-panel"
-<<<<<<< HEAD
 			class:mobile-panel={typeof window !== 'undefined' && window.innerWidth <= MOBILE_BREAKPOINT}
 			style={typeof window !== 'undefined' && window.innerWidth > MOBILE_BREAKPOINT
-=======
-			class:mobile-panel={typeof window !== 'undefined' && window.innerWidth <= 768}
-			style={typeof window !== 'undefined' && window.innerWidth > 768
->>>>>>> dca19319
 				? `left: ${panelPosition.x}px; top: ${panelPosition.y}px; width: ${panelSize.width}px; height: ${panelSize.height}px;`
 				: ''}
 		>
@@ -1143,32 +1130,19 @@
 	/* Mobile breakpoint - must match MOBILE_BREAKPOINT constant (768px) */
 	@media (max-width: 768px) {
 		/* Override all positioning for mobile */
-<<<<<<< HEAD
 		/* Nav height - must match NAV_HEIGHT_MOBILE constant (88px) */
-=======
->>>>>>> dca19319
 		.chat-panel,
 		.chat-panel[style],
 		.mobile-panel,
 		.mobile-panel[style] {
 			position: fixed !important;
-<<<<<<< HEAD
-			top: 88px !important;
-=======
 			top: var(--nav-height, 88px) !important;
->>>>>>> dca19319
 			right: 0 !important;
 			bottom: 0 !important;
 			left: 0 !important;
 			width: 100vw !important;
 			max-width: 100vw !important;
-<<<<<<< HEAD
-			height: calc(100vh - 88px) !important;
-			height: calc(100dvh - 88px) !important;
-=======
 			height: calc(100vh - var(--nav-height, 88px)) !important;
-			height: calc(100dvh - var(--nav-height, 88px)) !important;
->>>>>>> dca19319
 			min-width: unset !important;
 			min-height: unset !important;
 			margin: 0 !important;
