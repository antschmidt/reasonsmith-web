<script lang="ts">
	import type { User } from '@nhost/nhost-js';
	// Avoid importing gql to prevent type resolution issues; use plain strings
	import { nhost } from '$lib/nhostClient';
	import {
		GET_DASHBOARD_DATA,
		GET_EDITORS_DESK_PICKS,
		DELETE_EDITORS_DESK_PICK,
		GET_SAVED_ITEMS,
		REMOVE_SAVED_ITEM
	} from '$lib/graphql/queries';
	import Notifications from './ui/Notifications.svelte';
	import EditorsDeskCarousel from './EditorsDeskCarousel.svelte';
	import CollaborationInvites from './CollaborationInvites.svelte';

	let { user } = $props<{ user: User }>();

	// Track user's curator permissions
	let canCurate = $state(false);

	// Focus on active work only

	let drafts = $state<
		Array<{
			id: string;
			draft_content?: string | null;
			discussion_id?: string | null;
			updated_at?: string | null;
			discussion_title?: string | null;
			status?: string | null;
			type?: string;
			original_discussion_id?: string;
			good_faith_score?: number | null;
			good_faith_label?: string | null;
			good_faith_last_evaluated?: string | null;
			good_faith_analysis?: any;
		}>
	>([]);

	let loading = $state(true);
	let error = $state<string | null>(null);

	// Editors' Desk state
	let editorsDeskPicks = $state<any[]>([]);
	let editorsDeskLoading = $state(false);

	// Saved Items state
	let savedItems = $state<any[]>([]);
	let savedItemsLoading = $state(false);

<<<<<<< HEAD
=======
	// Collaboration state
	let collaborationInvites = $state<any[]>([]);
	let collaborativeDrafts = $state<any[]>([]);

>>>>>>> f1b46e23
	async function fetchEditorsDeskPicks() {
		editorsDeskLoading = true;
		try {
			const { data, error: gqlError } = await nhost.graphql.request(GET_EDITORS_DESK_PICKS, {
				publishedOnly: true
			});
			if (gqlError) {
				console.error('Error loading editors desk picks:', gqlError);
			} else {
				editorsDeskPicks = (data as any)?.editors_desk_pick ?? [];
			}
		} catch (e: any) {
			console.error("Failed to load Editors' Desk picks:", e);
		} finally {
			editorsDeskLoading = false;
		}
	}

	async function handleRemovePick(pickId: string) {
		if (!confirm("Remove this item from Editors' Desk?")) {
			return;
		}

		try {
			const result = await nhost.graphql.request(DELETE_EDITORS_DESK_PICK, {
				pickId
			});

			if (result.error) {
				console.error('Error removing pick:', result.error);
				alert("Failed to remove item from Editors' Desk");
			} else {
				// Remove from local state
				editorsDeskPicks = editorsDeskPicks.filter((pick) => pick.id !== pickId);
			}
		} catch (e: any) {
			console.error('Failed to remove pick:', e);
			alert("Failed to remove item from Editors' Desk");
		}
	}

	async function fetchSavedItems() {
		if (!user?.id) return;

		savedItemsLoading = true;
		try {
			const { data, error: gqlError } = await nhost.graphql.request(GET_SAVED_ITEMS, {
				contributorId: user.id
			});
			if (gqlError) {
				console.error('Error loading saved items:', gqlError);
			} else {
				savedItems = (data as any)?.saved_item ?? [];
			}
		} catch (e: any) {
			console.error('Failed to load saved items:', e);
		} finally {
			savedItemsLoading = false;
		}
	}

	async function handleRemoveSavedItem(savedItemId: string) {
		try {
			const result = await nhost.graphql.request(REMOVE_SAVED_ITEM, {
				savedItemId
			});

			if (result.error) {
				console.error('Error removing saved item:', result.error);
			} else {
				// Remove from local state
				savedItems = savedItems.filter((item) => item.id !== savedItemId);
			}
		} catch (e: any) {
			console.error('Failed to remove saved item:', e);
		}
	}

	async function loadData() {
		loading = true;
		error = null;

		try {
			// Check if user session is valid
			const session = nhost.getUserSession();
			if (!session || !session.user) {
				console.log('No active session, skipping dashboard load');
				loading = false;
				return;
			}

			// Wait for authentication to be ready
			await nhost.auth.isAuthenticatedAsync();

			// Load dashboard data
			const dashboardResult = await nhost.graphql.request(GET_DASHBOARD_DATA, {
				userId: user.id as unknown as string
			});

			// Handle dashboard data
			if (dashboardResult.error) {
				const errorMsg = Array.isArray(dashboardResult.error)
					? dashboardResult.error.map((e: any) => e.message ?? String(e)).join('; ')
					: ((dashboardResult.error as any).message ?? 'Failed to load dashboard data');

				// Check if it's a JWT error - if so, silently skip and let token refresh
				if (errorMsg.includes('JWT') || errorMsg.includes('JWTExpired')) {
					console.log('JWT expired, skipping dashboard load - will retry');
					loading = false;
					return;
				}

				error = errorMsg;
			} else if (dashboardResult.data) {
				// Check user role for curator permissions
				const userRole = dashboardResult.data.contributor_by_pk?.role;
				canCurate = userRole === 'slartibartfast' || userRole === 'admin';

				// Focus on drafts and active work only

				// Get database drafts (comment drafts)
				const dbDrafts = (dashboardResult.data.myPostDrafts ?? []).map((draft: any) => ({
					id: draft.id,
					draft_content: draft.draft_content,
					discussion_id: draft.discussion_id,
					updated_at: draft.updated_at,
					discussion_title: draft.discussion?.discussion_versions?.[0]?.title ?? null,
					status: draft.status,
					type: 'comment',
					good_faith_score: draft.good_faith_score,
					good_faith_label: draft.good_faith_label,
					good_faith_last_evaluated: draft.good_faith_last_evaluated,
					good_faith_analysis: draft.good_faith_analysis
				}));

				// Get discussion drafts from database
				const dbDiscussionDrafts = (dashboardResult.data.myDiscussionDrafts ?? []).map(
					(draft: any) => ({
						id: `discussion_version_${draft.id}`,
						draft_content: `${draft.title}\n\n${draft.description || ''}`,
						discussion_id: draft.discussion_id,
						updated_at: draft.created_at,
						discussion_title: draft.title,
						status: 'draft',
						type: 'discussion',
						good_faith_score: draft.good_faith_score,
						good_faith_label: draft.good_faith_label,
						good_faith_last_evaluated: draft.good_faith_last_evaluated,
						original_discussion_id: draft.discussion_id
					})
				);

				// Get discussion description drafts from localStorage (legacy)
				// Combine database drafts
				drafts = [...dbDrafts, ...dbDiscussionDrafts].sort((a, b) => {
					const dateA = new Date(a.updated_at || 0).getTime();
					const dateB = new Date(b.updated_at || 0).getTime();
					return dateB - dateA; // Most recent first
				});

				// Extract collaboration data
				collaborationInvites = dashboardResult.data.myCollaborationInvites ?? [];

				// Extract collaborative drafts
				collaborativeDrafts = (dashboardResult.data.collaborativeDrafts ?? []).map(
					(collab: any) => ({
						id: collab.post.id,
						draft_content: collab.post.draft_content,
						discussion_id: collab.post.discussion_id,
						updated_at: collab.post.updated_at,
						discussion_title: collab.post.discussion?.discussion_versions?.[0]?.title ?? null,
						status: collab.post.status,
						type: 'comment',
						role: collab.role,
						author: collab.post.contributor,
						good_faith_score: collab.post.good_faith_score,
						good_faith_label: collab.post.good_faith_label,
						good_faith_last_evaluated: collab.post.good_faith_last_evaluated,
						good_faith_analysis: collab.post.good_faith_analysis
					})
				);
			}
		} catch (err: any) {
			// Check if it's a JWT error - if so, silently skip
			const errorMsg = err?.message || String(err);
			if (errorMsg.includes('JWT') || errorMsg.includes('JWTExpired')) {
				console.log('JWT expired during dashboard load, will retry');
			} else {
				error = `Failed to load data: ${err}`;
				console.error('Error loading dashboard data:', err);
			}
		}

		loading = false;
	}

	$effect(() => {
		loadData();
		fetchEditorsDeskPicks();
		fetchSavedItems();
	});

	function getDraftHref(d: {
		id: string;
		discussion_id?: string | null;
		type?: string;
		original_discussion_id?: string;
	}) {
		if (d.type === 'discussion' && d.original_discussion_id) {
			// Check if this is a database draft (starts with discussion_version_) or localStorage draft (starts with discussion_)
			if (d.id.startsWith('discussion_version_')) {
				// Database draft - use dedicated draft editing page
				const draftVersionId = d.id.replace('discussion_version_', '');
				return `/discussions/${d.original_discussion_id}/draft/${draftVersionId}`;
			} else if (d.id.startsWith('discussion_')) {
				// localStorage draft - just go to the discussion page, it will load from localStorage
				return `/discussions/${d.original_discussion_id}`;
			} else {
				// Unknown draft type - fallback
				return `/discussions/${d.original_discussion_id}`;
			}
		} else if (d.discussion_id) {
			return `/discussions/${d.discussion_id}?replyDraftId=${d.id}`;
		} else {
			return `/discussions/new?draftId=${d.id}`;
		}
	}

	function extractSnippet(html: string, max = 80) {
		if (!html) return 'Untitled draft';
		const txt = html
			.replace(/<style[\s\S]*?<\/style>/gi, ' ')
			.replace(/<script[\s\S]*?<\/script>/gi, ' ')
			.replace(/<[^>]+>/g, ' ') // remove tags
			.replace(/&nbsp;/gi, ' ')
			.replace(/&amp;/gi, '&')
			.replace(/&lt;/gi, '<')
			.replace(/&gt;/gi, '>')
			.replace(/&quot;/gi, '"')
			.replace(/&#39;/gi, "'")
			.replace(/\s+/g, ' ') // collapse whitespace
			.trim();
		if (!txt) return 'Untitled draft';
		return txt.length > max ? txt.slice(0, max) + '…' : txt;
	}

	const DELETE_DRAFT = `mutation DeleteDraft($id: uuid!, $authorId: uuid!) { delete_post(where:{id:{_eq:$id}, author_id:{_eq:$authorId}, status:{_eq:"draft"}}){ affected_rows } }`;
	const DELETE_DISCUSSION_DRAFT = `
		mutation DeleteDiscussionDraft($versionId: uuid!, $discussionId: uuid!, $createdBy: uuid!) {
			# Delete the draft version
			delete_discussion_version(where:{id:{_eq:$versionId}, created_by:{_eq:$createdBy}, version_type:{_eq:"draft"}}) {
				affected_rows
			}
			# Delete the discussion if it has no published versions (i.e., it was never published)
			delete_discussion(where:{
				id:{_eq:$discussionId},
				created_by:{_eq:$createdBy},
				status:{_eq:"draft"}
			}) {
				affected_rows
			}
		}
	`;

	async function deleteDraft(d: { id: string; type?: string; original_discussion_id?: string }) {
		if (!user) return;
		const ok = typeof window !== 'undefined' ? confirm('Delete this draft?') : true;
		if (!ok) return;

		if (d.type === 'discussion' && d.original_discussion_id) {
			// Check if this is a database draft (starts with discussion_version_) or localStorage draft
			if (d.id.startsWith('discussion_version_')) {
				// Delete discussion version draft and discussion from database
				const draftVersionId = d.id.replace('discussion_version_', '');
				const { error: delErr } = await nhost.graphql.request(DELETE_DISCUSSION_DRAFT, {
					versionId: draftVersionId,
					discussionId: d.original_discussion_id,
					createdBy: user.id as unknown as string
				});
				if (delErr) {
					console.warn('Failed to delete discussion draft', delErr);
					return;
				}
				drafts = drafts.filter((dr) => dr.id !== d.id);
			} else {
				// Delete discussion description draft from localStorage (legacy)
				const draftKey = `discussion_draft:${d.original_discussion_id}`;
				localStorage.removeItem(draftKey);
				drafts = drafts.filter((dr) => dr.id !== d.id);
			}
		} else {
			// Delete comment draft from database
			const { error: delErr } = await nhost.graphql.request(DELETE_DRAFT, {
				id: d.id,
				authorId: user.id as unknown as string
			});
			if (delErr) {
				// simple inline fallback; could add toast later
				console.warn('Failed to delete draft', delErr);
				return;
			}
			drafts = drafts.filter((dr) => dr.id !== d.id);
		}
	}
</script>

<div class="dashboard-container">
	<!-- Main Content Grid -->
	<div class="dashboard-grid">
		<!-- Sidebar (Right Column) -->
		<aside class="sidebar">
			<!-- Notifications -->
			<Notifications userId={user.id as unknown as string} />

			<!-- Collaboration Invites -->
			{#if collaborationInvites.length > 0}
				<section class="card collaboration-section">
					<CollaborationInvites onInviteResponded={loadData} />
				</section>
			{/if}

			<!-- Single Action: New Discussion -->
			<section class="card quick-discussion">
				<a href="/discussions/new" class="btn btn-secondary btn-sm">
					<svg xmlns="http://www.w3.org/2000/svg" viewBox="0 0 20 20" fill="currentColor"
						><path
							fill-rule="evenodd"
							d="M10 3a1 1 0 011 1v5h5a1 1 0 110 2h-5v5a1 1 0 11-2 0v-5H4a1 1 0 110-2h5V4a1 1 0 011-1z"
							clip-rule="evenodd"
						/></svg
					>
					New Discussion
				</a>
			</section>

			<!-- Pinned Threads, Leaderboard remain placeholders for now -->
			<!-- ...existing code... -->
		</aside>
		<!-- Main Content (Left Column) -->
		<main class="main-content">
			{#if editorsDeskPicks.length > 0}
				<section class="editors-desk-section">
					<h3 class="subsection-title">Editors' Desk</h3>
					<EditorsDeskCarousel items={editorsDeskPicks} {canCurate} onRemove={handleRemovePick} />
				</section>
			{/if}

			{#if savedItemsLoading}
				<section class="saved-items-section">
					<h3 class="subsection-title">Saved for Later</h3>
					<p>Loading saved items…</p>
				</section>
			{:else if savedItems.length > 0}
				<section class="saved-items-section">
					<h3 class="subsection-title">Saved for Later</h3>
					<div class="saved-items-list">
						{#each savedItems as item}
							<article class="saved-item-card">
								{#if item.discussion}
									<a href="/discussions/{item.discussion.id}" class="saved-item-link">
										<div class="saved-item-header">
											<span class="saved-item-type">Discussion</span>
											<span class="saved-item-date"
												>{new Date(item.created_at).toLocaleDateString()}</span
											>
										</div>
										{#if item.discussion.current_version?.[0]}
											<h4 class="saved-item-title">{item.discussion.current_version[0].title}</h4>
											{#if item.discussion.current_version[0].description}
												<p class="saved-item-excerpt">
													{item.discussion.current_version[0].description.substring(0, 200)}...
												</p>
											{/if}
										{:else}
											<h4 class="saved-item-title">Discussion</h4>
										{/if}
										{#if item.discussion.contributor}
											<p class="saved-item-author">
												By {item.discussion.contributor.display_name ||
													item.discussion.contributor.handle}
											</p>
										{/if}
									</a>
								{:else if item.post}
									<a
										href="/discussions/{item.post.discussion_id}#post-{item.post.id}"
										class="saved-item-link"
									>
										<div class="saved-item-header">
											<span class="saved-item-type">Comment</span>
											<span class="saved-item-date"
												>{new Date(item.created_at).toLocaleDateString()}</span
											>
										</div>
										<p class="saved-item-excerpt">{item.post.content.substring(0, 200)}...</p>
										{#if item.post.discussion?.current_version?.[0]}
											<p class="saved-item-context">
												In: {item.post.discussion.current_version[0].title}
											</p>
										{/if}
										{#if item.post.contributor}
											<p class="saved-item-author">
												By {item.post.contributor.display_name || item.post.contributor.handle}
											</p>
										{/if}
									</a>
								{:else if item.editors_desk_pick}
									<a
										href={item.editors_desk_pick.discussion_id
											? `/discussions/${item.editors_desk_pick.discussion_id}`
											: '/discussions'}
										class="saved-item-link"
									>
										<div class="saved-item-header">
											<span class="saved-item-type">Featured</span>
											<span class="saved-item-date"
												>{new Date(item.created_at).toLocaleDateString()}</span
											>
										</div>
										<h4 class="saved-item-title">{item.editors_desk_pick.title}</h4>
										{#if item.editors_desk_pick.excerpt}
											<p class="saved-item-excerpt">{item.editors_desk_pick.excerpt}</p>
										{/if}
										{#if item.editors_desk_pick.editor_note}
											<p class="saved-item-note">
												<strong>Editor's Note:</strong>
												{item.editors_desk_pick.editor_note}
											</p>
										{/if}
									</a>
								{/if}
								<button
									class="saved-item-remove"
									onclick={(e) => {
										e.preventDefault();
										handleRemoveSavedItem(item.id);
									}}
									title="Remove from saved items"
									aria-label="Remove from saved items"
								>
									×
								</button>
							</article>
						{/each}
					</div>
				</section>
			{/if}

			{#if loading}
				<p>Loading…</p>
			{:else if error}
				<p style="color: var(--color-accent)">{error}</p>
			{:else if drafts.length === 0 && collaborativeDrafts.length === 0}
				<div class="card" style="margin-bottom: 1rem;">
					<p>
						No active drafts. <a href="/discussions/new">Start a new discussion</a> or join an existing
						conversation.
					</p>
				</div>
			{:else if drafts.length > 0 || collaborativeDrafts.length > 0}
				<div class="drafts-focus">
					<h3 class="subsection-title">Continue Working</h3>
					<p class="section-description">
						Pick up where you left off on your drafts and active discussions.
					</p>
				</div>

				<!-- Drafts List -->
				<div class="drafts-list">
					{#each drafts as draft}
						<article class="draft-item">
							<div class="draft-content">
								<a href={getDraftHref(draft)} class="draft-title">
									{extractSnippet(draft.draft_content || '')}
								</a>

								<div class="draft-meta">
									{#if draft.type === 'discussion'}
										<span>Discussion draft</span>
										{#if draft.discussion_title}
											<span class="meta-separator">·</span>
											<span class="discussion-ref">{draft.discussion_title}</span>
										{/if}
									{:else if draft.discussion_id}
										<span>Reply to</span>
										{#if draft.discussion_title}
											<span class="meta-separator">·</span>
											<span class="discussion-ref">{draft.discussion_title}</span>
										{/if}
									{:else}
										<span>New discussion</span>
									{/if}
									{#if draft.status === 'pending'}
										<span class="meta-separator">·</span>
										<span class="status-pending">Pending review</span>
									{/if}
								</div>

								<!-- Good Faith Score (if available) -->
								{#if draft.good_faith_score !== null && draft.good_faith_score !== undefined}
									<div class="draft-score">
										<span class="score-pill {draft.good_faith_label || 'neutral'}">
											{(draft.good_faith_score * 100).toFixed(0)}% {draft.good_faith_label ||
												'unrated'}
										</span>
									</div>
								{/if}
							</div>

							<button
								type="button"
								class="draft-delete-icon"
								aria-label="Delete draft"
								title="Delete draft"
								onclick={() => deleteDraft(draft)}
							>
								<svg
									xmlns="http://www.w3.org/2000/svg"
									width="18"
									height="18"
									viewBox="0 0 24 24"
									fill="none"
									stroke="currentColor"
									stroke-width="2"
									stroke-linecap="round"
									stroke-linejoin="round"
								>
									<polyline points="3,6 5,6 21,6"></polyline>
									<path d="m5,6 1,14 c0,1 1,2 2,2 h8 c1,0 2,-1 2,-2 l1,-14"></path>
									<path d="m10,11 v6"></path>
									<path d="m14,11 v6"></path>
									<path d="M7,6V4c0-1,1-2,2-2h6c0,1,1,2h-2V6"></path>
								</svg>
							</button>
						</article>
					{/each}
				</div>

				<!-- Collaborative Drafts Section -->
				{#if collaborativeDrafts.length > 0}
					<div class="collaborative-drafts-section">
						<h3 class="subsection-title">Collaborative Drafts</h3>
						<p class="section-description">
							Drafts you're collaborating on with other contributors.
						</p>

						<div class="drafts-list">
							{#each collaborativeDrafts as draft}
								<article class="draft-item collaborative">
									<div class="draft-content">
										<a href={getDraftHref(draft)} class="draft-title">
											{extractSnippet(draft.draft_content || '')}
										</a>

										<div class="draft-meta">
											<span>Collaborating as {draft.role}</span>
											<span class="meta-separator">·</span>
											<span
												>By {draft.author?.display_name ||
													draft.author?.handle ||
													'Anonymous'}</span
											>
											{#if draft.discussion_id}
												<span class="meta-separator">·</span>
												<span>Reply to</span>
												{#if draft.discussion_title}
													<span class="meta-separator">·</span>
													<span class="discussion-ref">{draft.discussion_title}</span>
												{/if}
											{/if}
											{#if draft.status === 'pending'}
												<span class="meta-separator">·</span>
												<span class="status-pending">Pending review</span>
											{/if}
										</div>

										<!-- Good Faith Score (if available) -->
										{#if draft.good_faith_score !== null && draft.good_faith_score !== undefined}
											<div class="draft-score">
												<span class="score-pill {draft.good_faith_label || 'neutral'}">
													{(draft.good_faith_score * 100).toFixed(0)}% {draft.good_faith_label ||
														'unrated'}
												</span>
											</div>
										{/if}
									</div>

									<div class="collab-badge" title="Collaborative draft">
										<svg
											xmlns="http://www.w3.org/2000/svg"
											width="18"
											height="18"
											viewBox="0 0 24 24"
											fill="none"
											stroke="currentColor"
											stroke-width="2"
											stroke-linecap="round"
											stroke-linejoin="round"
										>
											<path d="M16 21v-2a4 4 0 0 0-4-4H6a4 4 0 0 0-4 4v2"></path>
											<circle cx="9" cy="7" r="4"></circle>
											<path d="M22 21v-2a4 4 0 0 0-3-3.87"></path>
											<path d="M16 3.13a4 4 0 0 1 0 7.75"></path>
										</svg>
									</div>
								</article>
							{/each}
						</div>
					</div>
				{/if}
			{/if}
		</main>
	</div>

	<!-- Learning & Resources -->
	<footer class="dashboard-footer">
		<h2 class="section-title">Learning & Resources</h2>
		<div class="footer-links">
			<a href="/resources/good-faith-arguments">How to Craft Good-Faith Arguments</a>
			<a href="/resources/citation-best-practices">Citation Best Practices</a>
			<a href="/resources/community-guidelines">Community Guidelines</a>
		</div>
	</footer>
</div>

<style>
	.dashboard-container {
		padding: 2rem 1rem;
		max-width: 1200px;
		margin: 0 auto;
		background: var(--color-surface-alt);
		min-height: 100vh;
	}

	@media (min-width: 640px) {
		.dashboard-container {
			padding: 2rem 1.5rem;
		}
	}
	@media (min-width: 1024px) {
		.dashboard-container {
			padding: 3rem 2rem;
		}
	}

	/* Grid */
	.dashboard-grid {
		display: grid;
		grid-template-columns: 1fr;
		gap: 2rem;
	}
	@media (min-width: 1024px) {
		.dashboard-grid {
			grid-template-columns: repeat(3, 1fr);
		}
		.main-content {
			grid-column: span 2 / span 2;
			order: 1;
		}
		.sidebar {
			grid-column: span 1 / span 1;
			order: 2;
		}
	}
	.main-content {
		margin-bottom: 2rem;
		order: 1; /* Main content first on mobile */
	}
	@media (min-width: 1024px) {
		.main-content {
			margin-bottom: 0;
		}
	}
	.sidebar {
		display: flex;
		flex-direction: column;
		order: 2; /* Sidebar second on mobile */
	}

	/* Editorial Cards */
	.card {
		/* background: var(--color-surface); */
		border: 1px solid var(--color-border);
		border-radius: var(--border-radius-lg);
		padding: var(--space-lg);
		margin-bottom: var(--space-lg);
		transition: all var(--transition-speed) ease;
	}

	.card:hover {
		border-color: var(--color-primary);
		box-shadow: 0 2px 8px rgba(0, 0, 0, 0.1);
	}
	.section-title {
		font-size: 1.125rem;
		font-weight: 700;
		margin-bottom: 1.5rem;
		font-family: var(--font-family-display);
		color: var(--color-text-primary);
		text-align: left;
	}

	/* Discussion List */
	.discussions-list {
		display: flex;
		flex-direction: column;
		gap: 1.5rem;
	}
	.discussion-card {
		background: color-mix(in srgb, var(--color-surface-alt) 60%, transparent);
		backdrop-filter: blur(15px) saturate(1.1);
		padding: var(--space-lg);
		border-radius: var(--border-radius-xl);
		border: 1px solid color-mix(in srgb, var(--color-border) 30%, transparent);
		box-shadow: 0 6px 20px color-mix(in srgb, var(--color-primary) 6%, transparent);
		transition: all 0.3s cubic-bezier(0.4, 0, 0.2, 1);
		cursor: pointer;
		position: relative;
		overflow: hidden;
	}

	.discussion-card::before {
		content: '';
		position: absolute;
		top: 0;
		left: 0;
		right: 0;
		height: 3px;
		background: linear-gradient(90deg, var(--color-primary), var(--color-accent));
		border-radius: var(--border-radius-xl) var(--border-radius-xl) 0 0;
	}

	.discussion-card:hover {
		transform: translateY(-6px);
		box-shadow: 0 15px 40px color-mix(in srgb, var(--color-primary) 15%, transparent);
		background: color-mix(in srgb, var(--color-surface-alt) 80%, transparent);
		border-color: color-mix(in srgb, var(--color-primary) 15%, transparent);
	}
	.discussion-title {
		font-size: 1.375rem;
		font-weight: 700;
		color: var(--color-text-primary);
		font-family: var(--font-family-display);
		margin-bottom: 0.75rem;
		line-height: 1.3;
	}
	.discussion-snippet {
		color: var(--color-text-primary);
		font-size: 1rem;
		margin: 0 0 1rem 0;
		overflow: hidden;
		text-overflow: ellipsis;
		display: -webkit-box;
		-webkit-line-clamp: 2;
		-webkit-box-orient: vertical;
		line-clamp: 2;
		line-height: 1.6;
	}
	.discussion-meta {
		font-size: 0.85rem;
		color: var(--color-text-secondary);
		display: flex;
		align-items: center;
		gap: 0.5rem;
		flex-wrap: wrap;
		font-weight: 500;
		text-transform: uppercase;
		letter-spacing: 0.025em;
	}
	/* .load-more removed: no longer used */

	/* Sidebar Lists */
	.list {
		display: flex;
		flex-direction: column;
		gap: 1rem;
		list-style: none;
		padding: 0;
	}
	.list-item {
		color: var(--color-text-primary);
		cursor: pointer;
		background: color-mix(in srgb, var(--color-surface) 50%, transparent);
		backdrop-filter: blur(10px);
		border: 1px solid color-mix(in srgb, var(--color-border) 40%, transparent);
		border-radius: var(--border-radius-lg);
		padding: var(--space-md);
		transition: all 0.3s cubic-bezier(0.4, 0, 0.2, 1);
		box-shadow: 0 4px 12px color-mix(in srgb, var(--color-primary) 5%, transparent);
	}

	.discussion-title {
		font-weight: 600;
	}
	.list-item:hover {
		transform: translateY(-2px);
		background: color-mix(in srgb, var(--color-surface) 70%, transparent);
		box-shadow: 0 8px 25px color-mix(in srgb, var(--color-primary) 12%, transparent);
		border-color: color-mix(in srgb, var(--color-primary) 30%, transparent);
	}

	/* Use global button styles from app.css */
	.full-width {
		width: 100%;
	}

	/* Footer */
	.dashboard-footer {
		margin-top: var(--space-2xl);
		padding: var(--space-lg);
		background: color-mix(in srgb, var(--color-surface-alt) 50%, transparent);
		backdrop-filter: blur(20px);
		border-radius: var(--border-radius-xl);
		border: 1px solid color-mix(in srgb, var(--color-border) 20%, transparent);
		box-shadow: 0 8px 25px color-mix(in srgb, var(--color-primary) 8%, transparent);
	}
	.footer-links {
		display: grid;
		grid-template-columns: repeat(auto-fit, minmax(200px, 1fr));
		text-align: center;
		gap: 1rem;
	}
	.footer-links a {
		color: var(--color-primary);
		text-decoration: none;
		padding: var(--space-sm) var(--space-md);
		background: color-mix(in srgb, var(--color-surface) 40%, transparent);
		border-radius: var(--border-radius-lg);
		border: 1px solid color-mix(in srgb, var(--color-border) 30%, transparent);
		transition: all 0.3s cubic-bezier(0.4, 0, 0.2, 1);
		font-weight: 500;
		display: block;
		backdrop-filter: blur(5px);
	}
	.footer-links a:hover {
		background: color-mix(in srgb, var(--color-surface) 60%, transparent);
		border-color: color-mix(in srgb, var(--color-primary) 40%, transparent);
		color: var(--color-accent);
		transform: translateY(-2px);
		box-shadow: 0 6px 20px color-mix(in srgb, var(--color-primary) 12%, transparent);
	}

	/* Editorial-Style Drafts List (Foreign Affairs inspired) */
	.drafts-list {
		display: flex;
		flex-direction: column;
		gap: 0;
	}

	.draft-item {
		display: flex;
		align-items: flex-start;
		justify-content: space-between;
		gap: var(--space-md);
		padding: var(--space-lg) 0;
		border-bottom: 1px solid color-mix(in srgb, var(--color-border) 30%, transparent);
		transition: background-color 0.2s ease;
	}

	.draft-item:hover {
		background-color: color-mix(in srgb, var(--color-surface-alt) 30%, transparent);
	}

	.draft-content {
		flex: 1;
		min-width: 0;
	}

	.draft-title {
		display: block;
		font-family: var(--font-family-display);
		font-size: 1.375rem;
		font-weight: 700;
		line-height: var(--line-height-tight);
		color: var(--color-text-primary);
		text-decoration: none;
		margin-bottom: 0.5rem;
		transition: color 0.2s ease;
	}

	.draft-title:hover {
		color: var(--color-primary);
	}

	.draft-meta {
		font-family: var(--font-family-ui);
		font-size: 0.875rem;
		color: var(--color-text-secondary);
		line-height: 1.5;
		margin-bottom: 0.5rem;
		display: flex;
		flex-wrap: wrap;
		align-items: center;
		gap: 0.25rem;
	}

	.meta-separator {
		margin: 0 0.25rem;
		opacity: 0.5;
	}

	.discussion-ref {
		font-style: italic;
		color: var(--color-text-primary);
	}

	.status-pending {
		color: var(--color-accent);
		font-weight: 500;
	}

	.draft-score {
		margin-top: 0.5rem;
	}

	.score-pill {
		display: inline-block;
		font-size: 0.75rem;
		font-weight: 600;
		padding: 0.25rem 0.75rem;
		border-radius: var(--border-radius-full);
		text-transform: capitalize;
	}

	.score-pill.hostile {
		background: color-mix(in srgb, #ef4444 8%, transparent);
		color: #f87171;
	}

	.score-pill.questionable {
		background: color-mix(in srgb, #f59e0b 8%, transparent);
		color: #fbbf24;
	}

	.score-pill.neutral {
		background: color-mix(in srgb, #6b7280 8%, transparent);
		color: #9ca3af;
	}

	.score-pill.constructive {
		background: color-mix(in srgb, #10b981 8%, transparent);
		color: #34d399;
	}

	.score-pill.exemplary {
		background: color-mix(in srgb, #059669 8%, transparent);
		color: #34d399;
	}

	.draft-delete-icon {
		flex-shrink: 0;
		background: transparent;
		border: none;
		color: var(--color-text-secondary);
		cursor: pointer;
		padding: 0.5rem;
		border-radius: var(--border-radius-sm);
		transition: all 0.2s ease;
		opacity: 0.5;
	}

	.draft-delete-icon:hover {
		color: #ef4444;
		background: color-mix(in srgb, #ef4444 10%, transparent);
		opacity: 1;
	}

	.draft-item:hover .draft-delete-icon {
		opacity: 1;
	}

	.draft-item.collaborative {
		background-color: color-mix(in srgb, var(--color-primary) 3%, transparent);
	}

	.draft-item.collaborative:hover {
		background-color: color-mix(in srgb, var(--color-primary) 5%, transparent);
	}

	.collab-badge {
		flex-shrink: 0;
		color: var(--color-primary);
		padding: 0.5rem;
		opacity: 0.7;
	}

	.collaborative-drafts-section {
		margin-top: 2rem;
	}

	.section-description {
		font-size: 0.9rem;
		color: var(--color-text-secondary);
		margin-bottom: 1rem;
		line-height: 1.6;
	}

	.collaboration-section {
		margin-bottom: 1.5rem;
	}

	/* Subsection Titles */
	.subsection-title {
		font-size: clamp(1.25rem, 2.5vw, 1.75rem);
		font-weight: 800;
		color: var(--color-text-primary);
		font-family: var(--font-family-display);
		margin: 2rem 0 1.5rem 0;
		letter-spacing: -0.01em;
		position: relative;
	}

	.subsection-title::before {
		content: '';
		position: absolute;
		left: 0;
		bottom: -6px;
		width: 60px;
		height: 3px;
		background: linear-gradient(90deg, var(--color-primary), var(--color-accent));
		border-radius: 2px;
	}

	/* Responsive Design */
	@media (max-width: 768px) {
		.dashboard-container {
			padding: 1rem 0.5rem;
		}

		.card {
			padding: 1.5rem;
			border-radius: 20px;
			margin-bottom: 1.5rem;
		}

		.discussion-card {
			padding: 1.5rem;
		}

		.discussion-title {
			font-size: 1.25rem;
		}

		.btn-primary {
			padding: 0.875rem 1.75rem;
			font-size: 0.9rem;
		}

		.list-item {
			padding: 1.25rem;
		}

		.dashboard-footer {
			margin-top: 3rem;
			padding: 1.5rem;
		}

		.footer-links {
			grid-template-columns: 1fr;
		}
	}

	@media (max-width: 480px) {
		.dashboard-container {
			padding: 0.75rem 0.25rem;
		}

		.section-title {
			font-size: 1.5rem;
		}

		.subsection-title {
			font-size: 1.25rem;
		}

		.discussion-meta {
			flex-direction: column;
			align-items: flex-start;
			gap: 0.25rem;
		}
	}

	/* Editors' Desk Section */
	.editors-desk-section {
		margin-bottom: 2rem;
		padding: 1.5rem;
		background: var(--color-surface);
		border-radius: 8px;
		border: 1px solid var(--color-border);
	}

	.editors-desk-section .subsection-title {
		margin-top: 0;
		margin-bottom: 1rem;
	}

	/* Saved Items Section */
	.saved-items-section {
		margin-bottom: 2rem;
		padding: 1.5rem;
		background: var(--color-surface);
		border-radius: 8px;
		border: 1px solid var(--color-border);
	}

	.saved-items-section .subsection-title {
		margin-top: 0;
		margin-bottom: 1rem;
	}

	.saved-items-list {
		display: flex;
		flex-direction: column;
		gap: 1rem;
	}

	.saved-item-card {
		position: relative;
		padding: 1.25rem;
		background: color-mix(in srgb, var(--color-surface-alt) 30%, transparent);
		border: 1px solid var(--color-border);
		border-radius: var(--border-radius-md);
		transition: all 0.2s ease;
	}

	.saved-item-card:hover {
		border-color: var(--color-accent);
		box-shadow: 0 4px 12px color-mix(in srgb, var(--color-accent) 10%, transparent);
	}

	.saved-item-link {
		display: block;
		color: inherit;
		text-decoration: none;
	}

	.saved-item-header {
		display: flex;
		justify-content: space-between;
		align-items: center;
		margin-bottom: 0.75rem;
		font-size: 0.875rem;
		color: var(--color-text-secondary);
	}

	.saved-item-type {
		padding: 0.25rem 0.625rem;
		background: color-mix(in srgb, var(--color-accent) 15%, transparent);
		color: var(--color-accent);
		border-radius: var(--border-radius-sm);
		font-weight: 600;
		text-transform: uppercase;
		font-size: 0.75rem;
		letter-spacing: 0.05em;
	}

	.saved-item-date {
		color: var(--color-text-secondary);
	}

	.saved-item-title {
		margin: 0 0 0.5rem 0;
		font-size: 1.125rem;
		font-weight: 600;
		color: var(--color-text-primary);
		line-height: 1.4;
	}

	.saved-item-excerpt {
		margin: 0.5rem 0;
		color: var(--color-text-secondary);
		line-height: 1.6;
		overflow: hidden;
		display: -webkit-box;
		-webkit-line-clamp: 3;
		-webkit-box-orient: vertical;
	}

	.saved-item-context {
		margin: 0.5rem 0;
		font-size: 0.875rem;
		color: var(--color-text-secondary);
		font-style: italic;
	}

	.saved-item-author {
		margin: 0.5rem 0 0 0;
		font-size: 0.875rem;
		color: var(--color-text-secondary);
	}

	.saved-item-note {
		margin: 0.75rem 0 0 0;
		padding: 0.75rem;
		background: color-mix(in srgb, var(--color-primary) 5%, transparent);
		border-left: 3px solid var(--color-primary);
		border-radius: var(--border-radius-sm);
		font-size: 0.9rem;
		line-height: 1.6;
	}

	.saved-item-remove {
		position: absolute;
		top: 0.75rem;
		right: 0.75rem;
		width: 1.75rem;
		height: 1.75rem;
		border-radius: var(--border-radius-md);
		background: color-mix(in srgb, var(--color-surface) 90%, transparent);
		backdrop-filter: blur(20px);
		color: var(--color-text-secondary);
		border: 1px solid color-mix(in srgb, var(--color-border) 40%, transparent);
		font-size: 1.25rem;
		font-weight: 300;
		line-height: 1;
		cursor: pointer;
		display: flex;
		align-items: center;
		justify-content: center;
		transition: all 0.25s cubic-bezier(0.4, 0, 0.2, 1);
		opacity: 0.6;
	}

	.saved-item-card:hover .saved-item-remove {
		opacity: 1;
	}

	.saved-item-remove:hover {
		background: color-mix(in srgb, #ef4444 90%, transparent);
		color: white;
		border-color: #ef4444;
		transform: translateY(-2px);
		box-shadow: 0 8px 20px color-mix(in srgb, #ef4444 25%, transparent);
	}

	.saved-item-remove:active {
		transform: translateY(0);
	}
</style><|MERGE_RESOLUTION|>--- conflicted
+++ resolved
@@ -48,13 +48,10 @@
 	let savedItems = $state<any[]>([]);
 	let savedItemsLoading = $state(false);
 
-<<<<<<< HEAD
-=======
 	// Collaboration state
 	let collaborationInvites = $state<any[]>([]);
 	let collaborativeDrafts = $state<any[]>([]);
 
->>>>>>> f1b46e23
 	async function fetchEditorsDeskPicks() {
 		editorsDeskLoading = true;
 		try {
