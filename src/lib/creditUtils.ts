import { print } from 'graphql';
import { RESET_ANALYSIS_USAGE } from '$lib/graphql/queries';

/**
 * Checks if a contributor's monthly credits need to be reset.
 * Monthly credits reset at the beginning of each month.
 */
export function shouldResetMonthlyCredits(lastResetDate: string | null): boolean {
	if (!lastResetDate) {
		return true; // Never reset before
	}

	const lastReset = new Date(lastResetDate);
	const now = new Date();

	// Check if we're in a different month than the last reset
	return now.getFullYear() !== lastReset.getFullYear() || now.getMonth() !== lastReset.getMonth();
}

/**
 * Resets a contributor's monthly analysis usage count.
 * This should be called when shouldResetMonthlyCredits returns true.
 */
export async function resetMonthlyCredits(
	contributorId: string,
	graphqlEndpoint: string,
	accessToken?: string,
	adminSecret?: string
): Promise<boolean> {
	try {
		const headers: Record<string, string> = {
			'Content-Type': 'application/json'
		};

		// Use admin secret if available, otherwise use user access token
		if (adminSecret) {
			headers['x-hasura-admin-secret'] = adminSecret;
			headers['x-hasura-role'] = 'admin';
		} else if (accessToken) {
			headers['Authorization'] = `Bearer ${accessToken}`;
		} else {
			console.error('No authentication method provided for reset');
			return false;
		}

		const response = await fetch(graphqlEndpoint, {
			method: 'POST',
			headers,
			body: JSON.stringify({
				query: print(RESET_ANALYSIS_USAGE),
				variables: { contributorId }
			})
		});

		const result = await response.json();

		if (result.errors) {
			console.error('Failed to reset monthly credits:', result.errors);
			return false;
		}

		console.log(`Monthly credits reset for contributor ${contributorId}`);
		return true;
	} catch (error) {
		console.error('Error resetting monthly credits:', error);
		return false;
	}
}

/**
 * Checks and resets monthly credits if needed for a contributor.
 * This is the main function to call from other parts of the application.
 */
export async function checkAndResetMonthlyCredits(
	contributor: {
		id: string;
		analysis_count_reset_at: string | null;
	},
	graphqlEndpoint: string,
	accessToken?: string,
	adminSecret?: string
): Promise<boolean> {
	if (shouldResetMonthlyCredits(contributor.analysis_count_reset_at)) {
		return await resetMonthlyCredits(contributor.id, graphqlEndpoint, accessToken, adminSecret);
	}
	return false; // No reset was needed
}

/**
 * Gets the current monthly credits remaining for a contributor.
 * Takes into account whether a reset is needed.
 */
export function getMonthlyCreditsRemaining(contributor: {
	analysis_limit?: number | null;
	monthly_credits_remaining?: number | null;
	analysis_count_used?: number;
	analysis_count_reset_at?: string | null;
	monthly_credits_reset_at?: string | null;
	role?: string;
}): number {
	// Check for unlimited access
	if (contributor.role && ['admin', 'slartibartfast'].includes(contributor.role)) {
		return Infinity;
	}

	if (contributor.analysis_limit === null) {
		return Infinity; // Unlimited
	}

	// Use the new monthly_credits_remaining field if available
	if (typeof contributor.monthly_credits_remaining === 'number') {
		return Math.max(0, contributor.monthly_credits_remaining);
	}

	// Fallback to old calculation for backward compatibility
	if (typeof contributor.analysis_limit === 'number') {
		// If a reset is needed, they have their full limit available
<<<<<<< HEAD
		if (
			shouldResetMonthlyCredits(
				contributor.analysis_count_reset_at || contributor.monthly_credits_reset_at || null
			)
		) {
=======
		if (shouldResetMonthlyCredits(contributor.analysis_count_reset_at || contributor.monthly_credits_reset_at || null)) {
>>>>>>> 3be6d1e9
			return contributor.analysis_limit;
		}

		// Otherwise, calculate remaining from current usage
		return Math.max(0, contributor.analysis_limit - (contributor.analysis_count_used || 0));
	}

	return 0;
}

/**
 * Gets the purchased credits remaining for a contributor.
 */
export function getPurchasedCreditsRemaining(contributor: {
	purchased_credits_remaining?: number | null;
	purchased_credits_total?: number;
	purchased_credits_used?: number;
}): number {
	// Use the new purchased_credits_remaining field if available
	if (typeof contributor.purchased_credits_remaining === 'number') {
		return Math.max(0, contributor.purchased_credits_remaining);
	}

	// Fallback to calculation for backward compatibility
	const total = contributor.purchased_credits_total ?? 0;
	const used = contributor.purchased_credits_used ?? 0;
	return Math.max(0, total - used);
}

/**
 * Checks if a contributor can use analysis, considering both monthly and purchased credits.
 * Also considers whether monthly credits need to be reset.
 */
export function canUseAnalysis(contributor: {
	analysis_enabled: boolean;
	role: string;
	analysis_limit: number | null;
	analysis_count_used: number;
	analysis_count_reset_at: string | null;
	purchased_credits_total?: number;
	purchased_credits_used?: number;
}): boolean {
	if (!contributor.analysis_enabled) {
		return false;
	}

	// Admin and slartibartfast roles have unlimited access
	if (['admin', 'slartibartfast'].includes(contributor.role)) {
		return true;
	}

	// Check monthly credits first
	const monthlyRemaining = getMonthlyCreditsRemaining(contributor);
	if (monthlyRemaining > 0) {
		return true;
	}

	// If no monthly credits, check purchased credits
	const purchasedRemaining = getPurchasedCreditsRemaining(contributor);
	return purchasedRemaining > 0;
}

/**
 * Determines whether the next analysis will use a purchased credit.
 * Returns true if monthly credits are exhausted and purchased credits will be used.
 */
export function willUsePurchasedCredit(contributor: {
	role: string;
	analysis_limit: number | null;
	analysis_count_used: number;
	analysis_count_reset_at: string | null;
	purchased_credits_total?: number;
	purchased_credits_used?: number;
}): boolean {
	// Admin and slartibartfast roles don't use any credits
	if (['admin', 'slartibartfast'].includes(contributor.role)) {
		return false;
	}

	// Check if monthly credits are available
	const monthlyRemaining = getMonthlyCreditsRemaining(contributor);
	if (monthlyRemaining > 0) {
		return false; // Will use monthly credit
	}

	// Monthly credits exhausted, check if purchased credits are available
	const purchasedRemaining = getPurchasedCreditsRemaining(contributor);
	return purchasedRemaining > 0;
}<|MERGE_RESOLUTION|>--- conflicted
+++ resolved
@@ -115,15 +115,9 @@
 	// Fallback to old calculation for backward compatibility
 	if (typeof contributor.analysis_limit === 'number') {
 		// If a reset is needed, they have their full limit available
-<<<<<<< HEAD
 		if (
 			shouldResetMonthlyCredits(
-				contributor.analysis_count_reset_at || contributor.monthly_credits_reset_at || null
-			)
-		) {
-=======
-		if (shouldResetMonthlyCredits(contributor.analysis_count_reset_at || contributor.monthly_credits_reset_at || null)) {
->>>>>>> 3be6d1e9
+				contributor.analysis_count_reset_at || contributor.monthly_credits_reset_at || null)) {
 			return contributor.analysis_limit;
 		}
 
