import { createClient } from '@nhost/nhost-js';
import { env } from '$env/dynamic/public';
import { dev } from '$app/environment';

const isBrowser = typeof window !== 'undefined';

const PUBLIC_NHOST_SUBDOMAIN = env.PUBLIC_NHOST_SUBDOMAIN;
const PUBLIC_NHOST_REGION = env.PUBLIC_NHOST_REGION;

if (!PUBLIC_NHOST_SUBDOMAIN || !PUBLIC_NHOST_REGION) {
	console.warn(
		'[nhostClient] Missing PUBLIC_NHOST_SUBDOMAIN or PUBLIC_NHOST_REGION; configure in Vercel project settings.'
	);
}

const REFRESH_TOKEN_KEY = 'nhostRefreshToken';
const REFRESH_TOKEN_ID_KEY = 'nhostRefreshTokenId';
const REFRESH_TOKEN_EXPIRES_AT_KEY = 'nhostRefreshTokenExpiresAt';
const SESSION_CACHE_META_SUBDOMAIN = '__nhost_last_subdomain';
const SESSION_CACHE_META_REGION = '__nhost_last_region';
const TOKEN_ENDPOINT_PATH = '/v1/token';
const FETCH_PATCH_FLAG = '__nhost_token_interceptor__';

function clearCachedSession() {
	localStorage.removeItem(REFRESH_TOKEN_KEY);
	localStorage.removeItem(REFRESH_TOKEN_ID_KEY);
	localStorage.removeItem(REFRESH_TOKEN_EXPIRES_AT_KEY);
}

function sanitiseCachedSession() {
	const invalidValues = new Set(['', 'null', 'undefined']);

	const cachedRefreshToken = localStorage.getItem(REFRESH_TOKEN_KEY);
	if (
		!cachedRefreshToken ||
		invalidValues.has(cachedRefreshToken.trim()) ||
		cachedRefreshToken.trim().length < 20
	) {
		clearCachedSession();
	}

	const cachedRefreshTokenId = localStorage.getItem(REFRESH_TOKEN_ID_KEY);
	if (cachedRefreshTokenId && invalidValues.has(cachedRefreshTokenId.trim())) {
		clearCachedSession();
	}

	const expiresAtRaw = localStorage.getItem(REFRESH_TOKEN_EXPIRES_AT_KEY);
	if (expiresAtRaw) {
		const expiresAt = new Date(expiresAtRaw);
		if (Number.isNaN(expiresAt.getTime()) || expiresAt.getTime() <= Date.now()) {
			clearCachedSession();
		}
	}

	if (PUBLIC_NHOST_SUBDOMAIN) {
		const previous = localStorage.getItem(SESSION_CACHE_META_SUBDOMAIN);
		if (previous && previous !== PUBLIC_NHOST_SUBDOMAIN) {
			clearCachedSession();
		}
	}
	if (PUBLIC_NHOST_REGION) {
		const previous = localStorage.getItem(SESSION_CACHE_META_REGION);
		if (previous && previous !== PUBLIC_NHOST_REGION) {
			clearCachedSession();
		}
	}

	if (PUBLIC_NHOST_SUBDOMAIN) {
		localStorage.setItem(SESSION_CACHE_META_SUBDOMAIN, PUBLIC_NHOST_SUBDOMAIN);
	}
	if (PUBLIC_NHOST_REGION) {
		localStorage.setItem(SESSION_CACHE_META_REGION, PUBLIC_NHOST_REGION);
	}
}

// Create configuration based on environment
// FORCE subdomain usage to avoid CORS issues with custom domains
const nhostConfig = {
	subdomain: PUBLIC_NHOST_SUBDOMAIN,
	region: PUBLIC_NHOST_REGION,
	clientStorage: isBrowser ? localStorage : undefined,
	clientStorageType: isBrowser ? ('web' as const) : undefined,
	autoLogin: true
};

// Add debugging to confirm configuration
if (isBrowser) {
	const globalAny = window as typeof window & { [FETCH_PATCH_FLAG]?: boolean };
	if (!globalAny[FETCH_PATCH_FLAG] && typeof fetch === 'function') {
		const originalFetch = window.fetch.bind(window);
		globalAny[FETCH_PATCH_FLAG] = true;
		window.fetch = async (...args) => {
			const [input, init] = args;
			const url = typeof input === 'string' ? input : input instanceof Request ? input.url : '';

			// Log GraphQL requests with role headers
			if (url.includes('/graphql')) {
				const headers = init?.headers || {};
				const headersObj: Record<string, string> =
					headers instanceof Headers
						? Object.fromEntries(headers.entries())
						: Array.isArray(headers) &&
							  headers.every(
									(entry) =>
										Array.isArray(entry) && entry.length === 2 && typeof entry[0] === 'string'
							  )
							? Object.fromEntries(headers)
							: Array.isArray(headers)
								? (() => {
										console.warn(
											'[nhostClient] Headers array is not in key-value pair format:',
											headers
										);
										return {};
									})()
								: (headers as Record<string, string>);
				console.log('[GraphQL Request]', {
					url,
					role: headersObj['x-hasura-role'] || headersObj['X-Hasura-Role'],
					userId: headersObj['X-Hasura-User-Id'] || headersObj['x-hasura-user-id'],
					hasAuth: !!(headersObj['Authorization'] || headersObj['authorization'])
				});
			}

			try {
				const response = await originalFetch(input as RequestInfo, init as RequestInit);

				// Log GraphQL errors
				if (url.includes('/graphql') && !response.ok) {
					const clone = response.clone();
					try {
						const json = await clone.json();
						if (json.errors) {
							console.error('[GraphQL Error]', json.errors);
						}
					} catch (e) {
						// Ignore JSON parse errors
					}
				}

				if (url.includes(TOKEN_ENDPOINT_PATH) && !response.ok) {
					console.warn(
						'[nhostClient] Clearing cached session after token endpoint failure',
						response.status
					);
					clearCachedSession();
				}
				return response;
			} catch (error) {
				if (url.includes(TOKEN_ENDPOINT_PATH)) {
					console.warn('[nhostClient] Clearing cached session after token endpoint error', error);
					clearCachedSession();
				}
				throw error;
			}
		};
	}
	try {
		sanitiseCachedSession();
	} catch (error) {
		console.warn('[nhostClient] Failed to sanitise cached session', error);
	}
	console.log('[nhostClient] FORCED subdomain config:', {
		subdomain: PUBLIC_NHOST_SUBDOMAIN,
		region: PUBLIC_NHOST_REGION,
		hostname: window.location.hostname
	});
}

export const nhost = createClient(nhostConfig);

// TypeScript declarations for v3 compatibility methods
declare module '@nhost/nhost-js' {
	interface AuthClient {
		isAuthenticatedAsync: () => Promise<boolean>;
		onAuthStateChanged: (callback: (event?: string, session?: any) => void) => () => void;
		getAccessToken: () => string | null;
		signIn: (params: any) => Promise<any>;
		signUp: (params: any) => Promise<any>;
		changePassword: (params: any) => Promise<any>;
		getUser: () => any;
	}
	interface GraphQLClient {
		getUrl: () => string;
	}
}

// v3 compatibility: Add onAuthStateChanged to auth client
// v4 uses sessionStorage.onChange, but v3 used auth.onAuthStateChanged
// @ts-ignore - Adding v3 compatibility method
nhost.auth.onAuthStateChanged = (callback: (event?: string, session?: any) => void) => {
	let previousSession = nhost.getUserSession();

	return nhost.sessionStorage.onChange((newSession) => {
		const wasSignedIn = !!previousSession;
		const isSignedIn = !!newSession;

		let event: string | undefined;
		if (!wasSignedIn && isSignedIn) {
			event = 'SIGNED_IN';
		} else if (wasSignedIn && !isSignedIn) {
			event = 'SIGNED_OUT';
		} else if (isSignedIn) {
			event = 'TOKEN_CHANGED';
		}

		if (event) {
			callback(event, newSession);
		}

		previousSession = newSession;
	});
};

// v3 compatibility: Add getAccessToken to auth client
// v4: Access token is in the session object
// @ts-ignore - Adding v3 compatibility method
nhost.auth.getAccessToken = () => {
	try {
		const session = nhost.getUserSession();
		return session?.accessToken || null;
	} catch (error) {
		// Handle errors gracefully (e.g., during SSR)
		return null;
	}
};

// v3 compatibility: Save original v4 getUser (async) and create sync version
// v4: getUser() is async and makes an API call
// v3: getUser() was sync and returned cached user
const originalGetUser = nhost.auth.getUser.bind(nhost.auth);

// Export the v4 async version for when we need fresh data from server
export const getUserFromServer = originalGetUser;

// Override with v3 sync version for backward compatibility
// @ts-ignore - Adding v3 compatibility method
nhost.auth.getUser = () => {
	try {
		const session = nhost.getUserSession();
		return session?.user || null;
	} catch (error) {
		// Handle errors gracefully (e.g., during SSR)
		return null;
	}
};

// v3 compatibility: Add isAuthenticatedAsync
// In v3, this was an async check. In v4, we check if there's a valid session
// @ts-ignore - Adding v3 compatibility method
nhost.auth.isAuthenticatedAsync = async () => {
	try {
		const session = nhost.getUserSession();
		return !!session?.user;
	} catch (error) {
		return false;
	}
};

// v3 compatibility: Add signIn to auth client
// v4: signIn() was replaced with signInEmailPassword() and other specific methods
// @ts-ignore - Adding v3 compatibility method
nhost.auth.signIn = async (params: any) => {
	try {
		// Detect sign-in type and route to appropriate v4 method
		if (params.email && params.password) {
			const result = await nhost.auth.signInEmailPassword({
				email: params.email,
				password: params.password
			});
			// Convert v4 response to v3 format
			// v4: FetchResponse<SignInEmailPasswordResponse> with body.session, body.mfa, error
			// v3: { session?, mfa?, error? }
			return {
				session: result.body?.session,
				mfa: result.body?.mfa,
				error: result.error ? { message: result.error.message } : null
			};
		}
		// Handle magic link / passwordless email sign-in
		if (params.email && !params.password && !params.provider) {
			// v4: Use signInPasswordlessEmail for magic link
			const result = await nhost.auth.signInPasswordlessEmail({
				email: params.email,
				options: params.options
			});
			// v4 returns FetchResponse<OKResponse> for passwordless (no session in response)
			return {
				session: null,
				mfa: null,
<<<<<<< HEAD
				error: result.error
					? { message: result.error.message || 'Failed to send magic link' }
					: null
=======
				error:
					result.status >= 400
						? result.body?.error
							? {
									message: result.body.error.message || 'Failed to send magic link',
									code: result.body.error.code
								}
							: { message: result.statusText || 'Failed to send magic link' }
						: null
>>>>>>> 58dce3c6
			};
		}
		// Handle OAuth provider sign-in
		if (params.provider) {
			// v4: Use signInProviderURL to get the OAuth URL and navigate to it
			// v4 API: signInProviderURL(provider: string, options?: { redirectTo?: string })
			const providerUrl = nhost.auth.signInProviderURL(params.provider, params.options);
			// Trigger the redirect
			window.location.href = providerUrl;
			// OAuth redirects immediately, no response to return
			return {
				session: null,
				mfa: null,
				error: null
			};
		}
		// Add other sign-in types as needed
		throw new Error('Unsupported signIn parameters');
	} catch (error: any) {
		// v4 throws FetchError, convert to v3 error format
		return {
			session: null,
			mfa: null,
			error: { message: error.message || 'Sign in failed' }
		};
	}
};

// v3 compatibility: Add signUp to auth client
// v4: signUp() was replaced with signUpEmailPassword()
// @ts-ignore - Adding v3 compatibility method
nhost.auth.signUp = async (params: any) => {
	try {
		if (params.email && params.password) {
			const result = await nhost.auth.signUpEmailPassword({
				email: params.email,
				password: params.password,
				options: params.options
			});
			// Convert v4 response to v3 format
			return {
				session: result.body?.session,
				error: null
			};
		}
		throw new Error('Unsupported signUp parameters');
	} catch (error: any) {
		return {
			session: null,
			error: { message: error.message || 'Sign up failed' }
		};
	}
};

// v3 compatibility: Add signOut to auth client
// v4: signOut() requires refreshToken parameter, v3: signOut() had no parameters
// @ts-ignore - Adding v3 compatibility method
const originalSignOut = nhost.auth.signOut.bind(nhost.auth);
nhost.auth.signOut = async (params?: any) => {
	try {
		// Get current refresh token from session
		const session = nhost.getUserSession();
		const refreshToken = session?.refreshToken || localStorage.getItem('nhostRefreshToken');

		if (refreshToken) {
			// v4: Call with refreshToken
			return await originalSignOut({ refreshToken });
		} else {
			// No refresh token available - just clear local storage
			localStorage.removeItem('nhostRefreshToken');
			localStorage.removeItem('nhostRefreshTokenId');
			localStorage.removeItem('nhostRefreshTokenExpiresAt');
			// Return success-like response
			return { body: 'OK' as const };
		}
	} catch (error: any) {
		// If signOut fails, still clear local storage
		localStorage.removeItem('nhostRefreshToken');
		localStorage.removeItem('nhostRefreshTokenId');
		localStorage.removeItem('nhostRefreshTokenExpiresAt');
		throw error;
	}
};

// v3 compatibility: Add changePassword to auth client
// v4: changeUserPassword() is the method name, v3: changePassword()
// @ts-expect-error: Adding v3 compatibility method to nhost.auth; changePassword does not exist in type definition but is required for legacy support.
nhost.auth.changePassword = async (params: any) => {
	try {
		// v4 API: changeUserPassword({ newPassword, ticket? })
		const result = await nhost.auth.changeUserPassword({
			newPassword: params.newPassword || params.password,
			ticket: params.ticket
		});

		// Convert v4 response to v3 format
		return {
			error:
				result.status >= 400
					? {
							message:
								result.error?.message ||
								result.message ||
								`Failed to change password (status ${result.status})`
						}
					: null
		};
	} catch (error: any) {
		return {
			error: { message: error.message || 'Failed to change password' }
		};
	}
};

// Note: In v4, OAuth token exchange is handled automatically by the SDK
// The SDK processes OAuth callbacks and manages session storage internally

// v3 compatibility: Add getUrl to graphql client
// v4: GraphQL URL is constructed from subdomain and region
// @ts-ignore - Adding v3 compatibility method
nhost.graphql.getUrl = () => {
	return `https://${PUBLIC_NHOST_SUBDOMAIN}.graphql.${PUBLIC_NHOST_REGION}.nhost.run/v1`;
};

// Monkey-patch graphql.request to automatically inject Hasura role headers
// This maintains v3 API compatibility while adding v4 header injection
const originalGraphqlRequest = nhost.graphql.request.bind(nhost.graphql);
// @ts-ignore - Monkey-patch for v3 API compatibility
nhost.graphql.request = async function <TData = any, TVariables = any>(
	...args: any[]
): Promise<any> {
	// v4 API: request({ query, variables }, options)
	// v3 API: request(query, variables)

	let result;
	// Detect which API is being used
	// v3 API: request(query, variables) where query is string or DocumentNode
	// v4 API: request({ query, variables }, options) where first arg is an object with 'query' property
	const isV3Api = typeof args[0] === 'string' || (args[0] && !('query' in args[0]));

	if (isV3Api) {
		// v3 API: convert to v4 format
		let query = args[0];
		const variables = args[1];

		// If query is a DocumentNode (from gql``), extract the string query
		// v4 SDK requires a plain string, not a DocumentNode
		if (query && typeof query === 'object' && 'loc' in query && query.loc?.source?.body) {
			query = query.loc.source.body;
		}

		// Clean variables - remove any headers key that shouldn't be there
		const cleanVariables = variables ? { ...variables } : undefined;
		if (cleanVariables && 'headers' in cleanVariables) {
			delete cleanVariables.headers;
		}

		// Debug log for delete mutations
		if (query.includes('delete_contributor')) {
			console.log('[GraphQL Request Debug]', {
				queryPreview: query.substring(0, 200),
				variables: cleanVariables,
				headers: currentGraphqlHeaders
			});
		}

		result = await originalGraphqlRequest(
			{ query, variables: cleanVariables },
			{ headers: currentGraphqlHeaders }
		);

		// Debug log for delete mutation results
		if (query.includes('delete_contributor')) {
			console.log('[GraphQL Response Debug]', {
				status: result.status,
				data: result.body?.data,
				errors: result.body?.errors
			});
		}
	} else {
		// v4 API: merge headers
		const request = args[0];
		const options = args[1] || {};

		// Clean request variables - remove any headers key
		const cleanRequest = { ...request };
		if (
			cleanRequest.variables &&
			typeof cleanRequest.variables === 'object' &&
			'headers' in cleanRequest.variables
		) {
			cleanRequest.variables = { ...cleanRequest.variables };
			delete cleanRequest.variables.headers;
		}

		const mergedOptions = {
			...options,
			headers: {
				...currentGraphqlHeaders,
				...(options.headers || {})
			}
		};

		// Debug log for delete mutations
		if (cleanRequest.query && cleanRequest.query.includes('delete_contributor')) {
			console.log('[GraphQL Request Debug]', {
				queryPreview: cleanRequest.query.substring(0, 200),
				variables: cleanRequest.variables,
				headers: mergedOptions.headers
			});
		}

		result = await originalGraphqlRequest(cleanRequest, mergedOptions);

		// Debug log for delete mutation results
		if (cleanRequest.query && cleanRequest.query.includes('delete_contributor')) {
			console.log('[GraphQL Response Debug]', {
				status: result.status,
				data: result.body?.data,
				errors: result.body?.errors
			});
		}
	}

	// Convert v4 response format to v3 format for backward compatibility
	// v4: { body: { data, errors }, status, headers }
	// v3: { data, error }
	return {
		data: result.body?.data,
		error: result.body?.errors && result.body.errors.length > 0 ? result.body.errors : undefined,
		// Keep v4 properties for new code
		body: result.body,
		status: result.status,
		headers: result.headers
	};
} as any;

// Track role upgrade completion
let roleUpgradePromise: Promise<void> | null = null;

// Store current GraphQL headers (v4 doesn't have persistent setHeaders)
let currentGraphqlHeaders: Record<string, string> = { 'x-hasura-role': 'anonymous' };

// Apply initial GraphQL role header (authenticated users start as 'me')
function applyInitialGraphqlRoleHeader() {
	const user = nhost.getUserSession()?.user;
	if (user) {
		currentGraphqlHeaders = {
			'x-hasura-role': 'me',
			'X-Hasura-User-Id': user.id
		};
		console.log('[applyInitialGraphqlRoleHeader] Set initial role to "me" for user', user.id);
	} else {
		currentGraphqlHeaders = { 'x-hasura-role': 'anonymous' };
		console.log('[applyInitialGraphqlRoleHeader] Set role to "anonymous"');
	}
}

// Upgrade role headers based on database role (call after initial auth)
async function upgradeRoleHeaders() {
	const session = nhost.getUserSession();
	if (!session?.user) {
		console.log('upgradeRoleHeaders: No user found');
		roleUpgradePromise = Promise.resolve();
		return;
	}

	const user = session.user;
	console.log('upgradeRoleHeaders: Starting role upgrade for user', user.id);

	try {
		// Wait for authentication to be ready (allows token refresh)
		await nhost.auth.isAuthenticatedAsync();

		// Get user's role from database (monkey-patched to auto-inject headers and return v3 format)
		const result = await nhost.graphql.request<
			{ contributor_by_pk: { role: string } | null },
			{ userId: string }
		>(
			`
      query GetUserRole($userId: uuid!) {
        contributor_by_pk(id: $userId) {
          role
        }
      }
    `,
			{ userId: user.id }
		);

		// Check for JWT errors
		if (result.error) {
			const errorMsg = Array.isArray(result.error)
				? result.error[0]?.message || ''
				: result.error.message || '';

			if (errorMsg.includes('JWT') || errorMsg.includes('JWTExpired')) {
				console.log('JWT expired in upgradeRoleHeaders, will retry on next auth cycle');
				return;
			}
		}

		const userRole = result.data?.contributor_by_pk?.role || 'user';

		// Map database roles to Hasura roles
		let hasuraRole;
		switch (userRole) {
			case 'admin':
				hasuraRole = 'admin'; // Full system access
				break;
			case 'slartibartfast':
				hasuraRole = 'slartibartfast'; // Site manager (featured content, disputes)
				break;
			default:
				hasuraRole = 'me'; // Regular authenticated user
		}

		// Store the actual role for frontend logic
		if (typeof window !== 'undefined') {
			window.sessionStorage.setItem('userActualRole', userRole);
		}

		// Update headers with correct role
		console.log('upgradeRoleHeaders: Setting role', {
			databaseRole: userRole,
			hasuraRole: hasuraRole,
			userId: user.id,
			beforeHeaders: { ...currentGraphqlHeaders }
		});
		currentGraphqlHeaders = {
			'x-hasura-role': hasuraRole,
			'X-Hasura-User-Id': user.id
		};
		console.log('upgradeRoleHeaders: Headers after update', { ...currentGraphqlHeaders });
	} catch (err: any) {
		// Check if it's a JWT error
		const errorMsg = err?.message || String(err);
		if (errorMsg.includes('JWT') || errorMsg.includes('JWTExpired')) {
			console.log('JWT expired in upgradeRoleHeaders catch, will retry on next auth cycle');
			return;
		}

		console.error('Failed to upgrade user role, staying as me:', err);
		console.error('Error details:', {
			message: err instanceof Error ? err.message : String(err),
			user: user.id,
			currentHeaders: currentGraphqlHeaders
		});
		// Keep existing 'me' role if upgrade fails
	}
}
applyInitialGraphqlRoleHeader();

// Function to refresh user role headers (call after role changes)
export async function refreshUserRole() {
	await upgradeRoleHeaders();
}

// Wait for role upgrade to complete before making GraphQL requests
export async function waitForRoleReady(): Promise<void> {
	if (roleUpgradePromise) {
		await roleUpgradePromise;
	}
}

// Export function to get current GraphQL headers (for use in app)
export function getGraphqlHeaders(): Record<string, string> {
	return currentGraphqlHeaders;
}

// Export function to check current role status (for debugging)
export function debugCurrentRole(): void {
	const user = nhost.getUserSession()?.user;
	const actualRole =
		typeof window !== 'undefined' ? window.sessionStorage.getItem('userActualRole') : null;
	console.log('[Role Debug]', {
		userId: user?.id,
		email: user?.email,
		currentHeaders: { ...currentGraphqlHeaders },
		sessionStorageRole: actualRole
	});
}

// Helper to make GraphQL requests with automatic header injection (v4 compatibility)
// Returns v3-style { data, error } for backward compatibility
export async function graphqlRequest<TData = any, TVariables = Record<string, any>>(
	query: string,
	variables?: TVariables
): Promise<{ data?: TData; error?: any }> {
	try {
		const result = await nhost.graphql.request(
			{
				query,
				variables
			},
			{
				headers: currentGraphqlHeaders
			}
		);

		// v4 returns { body, status, headers }
		// body contains { data, errors }
		if (result.body?.errors && result.body.errors.length > 0) {
			return { error: result.body.errors };
		}

		return { data: result.body?.data };
	} catch (error) {
		return { error };
	}
}

// Debug function for admin requests
export function debugAdminRequest(operation: string) {
	const user = nhost.getUserSession()?.user;
	const actualRole =
		typeof window !== 'undefined' ? window.sessionStorage.getItem('userActualRole') : null;
	console.log(`[Admin Debug] ${operation}:`, {
		userId: user?.id,
		email: user?.email,
		actualRole
	});
}

// Correct constraint name (user_pkey) per contributor_constraint enum
// Important: do NOT overwrite an existing display_name on conflict.
// Only update the email; keep display_name as user-configured value.
<<<<<<< HEAD
// Set analysis_limit to 10 for new users (gives them 10 monthly credits)
// Note: A database trigger should set monthly_credits_remaining based on analysis_limit
=======
// Set monthly_credits_remaining to 10 for new users (database trigger handles signup bonus for purchased credits)
>>>>>>> 58dce3c6
const UPSERT_CONTRIBUTOR = `
  mutation UpsertContributor($id: uuid!, $display_name: String, $email: String, $reset_date: timestamptz!) {
    insert_contributor_one(
      object: {
        id: $id,
        display_name: $display_name,
        email: $email,
        analysis_limit: 10,
        analysis_enabled: true,
<<<<<<< HEAD
        analysis_count_reset_at: $reset_date
=======
        monthly_credits_remaining: 10,
        monthly_credits_reset_at: "now() + interval '1 month'"
>>>>>>> 58dce3c6
      },
      on_conflict: { constraint: user_pkey, update_columns: [email] }
    ) { id }
  }
`;

export async function ensureContributor() {
	const session = nhost.getUserSession();
	if (!session?.user) {
		console.log('No session in ensureContributor, skipping');
		return;
	}
<<<<<<< HEAD

	// Wait for authentication to be ready (allows token refresh)
	try {
		await nhost.auth.isAuthenticatedAsync();
	} catch (err) {
		console.log('Auth check failed in ensureContributor, skipping:', err);
		return;
	}

=======

	// Wait for authentication to be ready (allows token refresh)
	try {
		await nhost.auth.isAuthenticatedAsync();
	} catch (err) {
		console.log('Auth check failed in ensureContributor, skipping:', err);
		return;
	}

>>>>>>> 58dce3c6
	const user = session.user;
	let displayName = user.displayName || user.email?.split('@')[0] || 'Anonymous';
	if (displayName.length > 50) displayName = displayName.slice(0, 50);

<<<<<<< HEAD
	// Calculate reset date (1 month from now)
	const resetDate = new Date();
	resetDate.setMonth(resetDate.getMonth() + 1);

	console.log('[ensureContributor] Creating/updating contributor with:', {
		id: user.id,
		display_name: displayName,
		email: user.email,
		analysis_limit: 10,
		monthly_credits_remaining: 10,
		reset_date: resetDate.toISOString()
	});

=======
>>>>>>> 58dce3c6
	const res = await nhost.graphql.request(UPSERT_CONTRIBUTOR, {
		id: user.id,
		display_name: displayName,
		email: user.email ?? null,
		reset_date: resetDate.toISOString()
	});

<<<<<<< HEAD
	console.log('[ensureContributor] Result:', res);

=======
>>>>>>> 58dce3c6
	if (res.error) {
		// Check if it's a JWT error
		const errorMsg = Array.isArray(res.error)
			? res.error[0]?.message || ''
			: res.error.message || '';

		if (errorMsg.includes('JWT') || errorMsg.includes('JWTExpired')) {
			console.log('JWT expired in ensureContributor, will retry on next auth cycle');
			return;
		}

		console.error('Failed to upsert contributor:', res.error);
	}
}

// Run on initial load (if already authenticated) and on sign-in events
if (isBrowser) {
	if (nhost.getUserSession()) {
		applyInitialGraphqlRoleHeader();
		roleUpgradePromise = ensureContributor().then(() => {
			// After ensuring contributor exists, upgrade to proper role
			return upgradeRoleHeaders();
		});
	}

	// v4: Use sessionStorage.onChange instead of auth.onAuthStateChanged
	let previousSession = nhost.getUserSession();
	nhost.sessionStorage.onChange(async (newSession) => {
		const wasSignedIn = !!previousSession;
		const isSignedIn = !!newSession;

		// Sign in event
		if (!wasSignedIn && isSignedIn) {
			console.log('User signed in, applying initial role header');
			applyInitialGraphqlRoleHeader();
			console.log('Ensuring contributor exists');
			await ensureContributor();
			// After ensuring contributor exists, upgrade to proper role
			console.log('Upgrading role headers');
			roleUpgradePromise = upgradeRoleHeaders();
			await roleUpgradePromise;
		}
		// Sign out event
		else if (wasSignedIn && !isSignedIn) {
			console.log('User signed out, resetting to anonymous');
			applyInitialGraphqlRoleHeader();
		}

		previousSession = newSession;
	});
}<|MERGE_RESOLUTION|>--- conflicted
+++ resolved
@@ -288,21 +288,9 @@
 			return {
 				session: null,
 				mfa: null,
-<<<<<<< HEAD
 				error: result.error
 					? { message: result.error.message || 'Failed to send magic link' }
 					: null
-=======
-				error:
-					result.status >= 400
-						? result.body?.error
-							? {
-									message: result.body.error.message || 'Failed to send magic link',
-									code: result.body.error.code
-								}
-							: { message: result.statusText || 'Failed to send magic link' }
-						: null
->>>>>>> 58dce3c6
 			};
 		}
 		// Handle OAuth provider sign-in
@@ -729,12 +717,8 @@
 // Correct constraint name (user_pkey) per contributor_constraint enum
 // Important: do NOT overwrite an existing display_name on conflict.
 // Only update the email; keep display_name as user-configured value.
-<<<<<<< HEAD
 // Set analysis_limit to 10 for new users (gives them 10 monthly credits)
 // Note: A database trigger should set monthly_credits_remaining based on analysis_limit
-=======
-// Set monthly_credits_remaining to 10 for new users (database trigger handles signup bonus for purchased credits)
->>>>>>> 58dce3c6
 const UPSERT_CONTRIBUTOR = `
   mutation UpsertContributor($id: uuid!, $display_name: String, $email: String, $reset_date: timestamptz!) {
     insert_contributor_one(
@@ -744,12 +728,7 @@
         email: $email,
         analysis_limit: 10,
         analysis_enabled: true,
-<<<<<<< HEAD
         analysis_count_reset_at: $reset_date
-=======
-        monthly_credits_remaining: 10,
-        monthly_credits_reset_at: "now() + interval '1 month'"
->>>>>>> 58dce3c6
       },
       on_conflict: { constraint: user_pkey, update_columns: [email] }
     ) { id }
@@ -762,7 +741,6 @@
 		console.log('No session in ensureContributor, skipping');
 		return;
 	}
-<<<<<<< HEAD
 
 	// Wait for authentication to be ready (allows token refresh)
 	try {
@@ -772,22 +750,10 @@
 		return;
 	}
 
-=======
-
-	// Wait for authentication to be ready (allows token refresh)
-	try {
-		await nhost.auth.isAuthenticatedAsync();
-	} catch (err) {
-		console.log('Auth check failed in ensureContributor, skipping:', err);
-		return;
-	}
-
->>>>>>> 58dce3c6
 	const user = session.user;
 	let displayName = user.displayName || user.email?.split('@')[0] || 'Anonymous';
 	if (displayName.length > 50) displayName = displayName.slice(0, 50);
 
-<<<<<<< HEAD
 	// Calculate reset date (1 month from now)
 	const resetDate = new Date();
 	resetDate.setMonth(resetDate.getMonth() + 1);
@@ -801,8 +767,6 @@
 		reset_date: resetDate.toISOString()
 	});
 
-=======
->>>>>>> 58dce3c6
 	const res = await nhost.graphql.request(UPSERT_CONTRIBUTOR, {
 		id: user.id,
 		display_name: displayName,
@@ -810,11 +774,6 @@
 		reset_date: resetDate.toISOString()
 	});
 
-<<<<<<< HEAD
-	console.log('[ensureContributor] Result:', res);
-
-=======
->>>>>>> 58dce3c6
 	if (res.error) {
 		// Check if it's a JWT error
 		const errorMsg = Array.isArray(res.error)
