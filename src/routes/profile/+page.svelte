<script lang="ts">
	import { nhost, ensureContributor, getUserFromServer } from '$lib/nhostClient';
	import { onMount } from 'svelte';
<<<<<<< HEAD
	import {
		GET_USER_STATS,
		UPDATE_CONTRIBUTOR_AVATAR,
		DELETE_SECURITY_KEY,
		SEARCH_CONTRIBUTORS,
		ADD_PURCHASED_CREDITS,
		SET_PURCHASED_CREDITS
	} from '$lib/graphql/queries';
=======
	import { GET_USER_STATS, UPDATE_CONTRIBUTOR_AVATAR, DELETE_SECURITY_KEY, SEARCH_CONTRIBUTORS, ADD_PURCHASED_CREDITS } from '$lib/graphql/queries';
>>>>>>> d5632cca
	import { calculateUserStats, type UserStats } from '$lib/utils/userStats';
	import { env as publicEnv } from '$env/dynamic/public';
	import { getOAuthRedirectURL, isStandalone } from '$lib/utils/pwa';
	import ProfilePhotoUpload from '$lib/components/ProfilePhotoUpload.svelte';

	const SITE_URL = publicEnv.PUBLIC_SITE_URL;

	function getRedirect() {
		const isPWA = typeof window !== 'undefined' && isStandalone();
		const baseRedirect = SITE_URL
			? SITE_URL.replace(/\/$/, '') + '/auth/callback'
			: typeof window !== 'undefined'
				? window.location.origin + '/auth/callback'
				: undefined;

		return baseRedirect ? getOAuthRedirectURL(baseRedirect, isPWA) : undefined;
	}

	let user = nhost.auth.getUser();
	let authEmail = user?.email || '';

	// Listen for auth state changes
	nhost.auth.onAuthStateChanged(async (_event, session) => {
		user = session?.user || null;
		authEmail = user?.email || '';

		// Load profile data when auth state becomes available, but avoid duplicate loading
		if (user && !fetching) {
			profilePath = `/u/${user.id}`;
			await loadProfile();
			// loadAuthProviders is now called inside loadProfile after contributor is set
		}
	});
	let loading = false;
	let fetching = false;
	let statsLoading = false;
	let success: string | null = null;
	let error: string | null = null;

	// Auth UI state
	let showAuthOverlay = false;
	let activeAuthView: 'initial' | 'emailPassword' | 'magicLink' | 'securityKey' = 'initial';
	let isLoginView = true;
	let email = '';
	let password = '';
	let authError: string | null = null;
	let magicLinkSent = false;

	// Security settings state
	let showAddPassword = false;
	let showChangePassword = false;
	let hasPasswordAuth = false;
	let newPassword = '';
	let confirmPassword = '';
	let currentPassword = '';
	let newPasswordEmail = '';
	let passwordError: string | null = null;
	let passwordSuccess: string | null = null;
	let addingPassword = false;
	let changingPassword = false;
	let authProviders: string[] = [];
	let loadingProviders = false;

	// WebAuthn state
	let showAddSecurityKey = false;
	let securityKeyName = '';
	let securityKeyError: string | null = null;
	let securityKeySuccess: string | null = null;
	let addingSecurityKey = false;
	let securityKeys: any[] = [];

	// Email change state
	let showChangeEmail = false;
	let newEmail = '';
	let emailChangeError: string | null = null;
	let emailChangeSuccess: string | null = null;
	let changingEmail = false;
	let emailVerificationSent = false;

	let editing = false;

	let contributor: any = null;
	let discussions: any[] = [];
	let posts: any[] = [];
	let stats: UserStats = {
		goodFaithRate: 0,
		sourceAccuracy: 0,
		reputationScore: 0,
		totalPosts: 0,
		totalDiscussions: 0,
		participatedDiscussions: 0
	};

	let displayName = '';
	let bio = '';
	let website = '';
	let handle = '';
	let social = {
		twitter: '',
		github: '',
		linkedin: '',
		mastodon: '',
		bluesky: '',
		facebook: '',
		instagram: '',
		youtube: '',
		tiktok: ''
	} as Record<string, string>;

	// MFA state
	let mfaEnabled = false;
	let showMfaSetup = false;
	let mfaQrCode = '';
	let mfaSecret = '';
	let mfaVerificationCode = '';
	let mfaError: string | null = null;
	let mfaSuccess: string | null = null;
	let settingUpMfa = false;
	let enablingMfa = false;
	let disablingMfa = false;

	// Password reset state
	let passwordResetSending = false;
	let passwordResetSuccess: string | null = null;
	let passwordResetError: string | null = null;

<<<<<<< HEAD
	// Credit management state (admin only)
	let creditSearchTerm = '';
	let creditSearchResults: any[] = [];
	let selectedUser: any = null;
	let creditOperationMode: 'add' | 'set' = 'add';
	let creditsToAdd = 0;
	let creditsToSet = 0;
	let creditManagementLoading = false;
	let creditManagementError: string | null = null;
	let creditManagementSuccess: string | null = null;
=======
	// Admin credit management state
	let creditSearchTerm = '';
	let creditSearchResults: any[] = [];
	let selectedUser: any = null;
	let creditsToAdd = 0;
	let creditManagementLoading = false;
	let creditManagementSuccess: string | null = null;
	let creditManagementError: string | null = null;
>>>>>>> d5632cca

	// Constants for UI timeouts
	const MFA_SUCCESS_MESSAGE_DURATION = 5000; // 5 seconds
	const PASSWORD_RESET_SUCCESS_MESSAGE_DURATION = 8000; // 8 seconds
	const CREDIT_SUCCESS_MESSAGE_DURATION = 5000; // 5 seconds

	const GET_FULL_PROFILE = `
    query GetFullProfile($id: uuid!) {
      contributor_by_pk(id: $id) {
        id
        auth_email
        display_name
        handle
        bio
        website
        social_links
        role
        analysis_enabled
        analysis_limit
        analysis_count_used
        analysis_count_reset_at
        purchased_credits_total
        purchased_credits_used
        subscription_tier
        avatar_url
        has_password_auth
        login_providers
        security_keys
      }
      discussion(where: { created_by: { _eq: $id } }, order_by: { created_at: desc }) {
        id
        created_at
        current_version: discussion_versions(
          where: { version_type: { _eq: "published" } }
          order_by: { version_number: desc }
          limit: 1
        ) {
          title
        }
        draft_version: discussion_versions(
          where: { version_type: { _eq: "draft" } }
          order_by: { created_at: desc }
          limit: 1
        ) {
          title
        }
      }
      post(where: { author_id: { _eq: $id }, status: { _in: ["approved", "draft"] } }, order_by: { status: asc, created_at: desc }) {
        id
        discussion_id
        created_at
        content
        status
        post_type
        draft_content
      }
    }
  `;

	// Fallback query without has_password_auth for when schema cache hasn't updated
	const GET_FULL_PROFILE_FALLBACK = `
    query GetFullProfile($id: uuid!) {
      contributor_by_pk(id: $id) {
        id
        auth_email
        display_name
        handle
        bio
        website
        social_links
        role
        analysis_enabled
        analysis_limit
        analysis_count_used
        analysis_count_reset_at
        purchased_credits_total
        purchased_credits_used
        subscription_tier
        avatar_url
      }
      discussion(where: { created_by: { _eq: $id } }, order_by: { created_at: desc }) {
        id
        created_at
        current_version: discussion_versions(
          where: { version_type: { _eq: "published" } }
          order_by: { version_number: desc }
          limit: 1
        ) {
          title
        }
        draft_version: discussion_versions(
          where: { version_type: { _eq: "draft" } }
          order_by: { created_at: desc }
          limit: 1
        ) {
          title
        }
      }
      post(where: { author_id: { _eq: $id }, status: { _in: ["approved", "draft"] } }, order_by: { status: asc, created_at: desc }) {
        id
        discussion_id
        created_at
        content
        status
        post_type
        draft_content
      }
    }
  `;

	// Separate query to fetch just has_password_auth - used when main query fails due to schema cache
	const GET_PASSWORD_AUTH_STATUS = `
    query GetPasswordAuthStatus($id: uuid!) {
      contributor_by_pk(id: $id) {
        id
        has_password_auth
      }
    }
  `;

	const UPDATE_PROFILE = `
    mutation UpdateProfile($id: uuid!, $display_name: String, $handle: String, $bio: String, $website: String, $social_links: jsonb) {
      update_contributor_by_pk(pk_columns: { id: $id }, _set: {
        display_name: $display_name,
        handle: $handle,
        bio: $bio,
        website: $website,
        social_links: $social_links
      }) { id }
    }
  `;

	let profilePath = user ? `/u/${user.id}` : '';

	function normalizeDiscussions(list: any[] | null | undefined) {
		if (!Array.isArray(list)) return [];
		return list.map((d) => {
			const current = Array.isArray(d?.current_version) ? d.current_version[0] : null;
			const draft = Array.isArray(d?.draft_version) ? d.draft_version[0] : null;
			return {
				...d,
				title:
					typeof d?.title === 'string' && d.title.trim().length > 0
						? d.title
						: current?.title || draft?.title || 'Untitled discussion'
			};
		});
	}

	function toggleAuthModeView(toLogin?: boolean) {
		if (typeof toLogin === 'boolean') isLoginView = toLogin;
		else isLoginView = !isLoginView;
		activeAuthView = 'initial';
		authError = null;
		magicLinkSent = false;
	}

	async function signInWithGitHub() {
		try {
			await nhost.auth.signIn({ provider: 'github', options: { redirectTo: getRedirect() } });
		} catch (e: any) {
			authError = e.message;
		}
	}

	async function signInWithGoogle() {
		try {
			await nhost.auth.signIn({ provider: 'google', options: { redirectTo: getRedirect() } });
		} catch (e: any) {
			authError = e.message;
		}
	}

	async function login() {
		authError = null;
		try {
			await nhost.auth.signIn({ email, password });
		} catch (e: any) {
			authError = e.message;
		}
	}

	async function signup() {
		authError = null;
		try {
			await nhost.auth.signUp({ email, password });
		} catch (e: any) {
			authError = e.message;
		}
	}

	async function sendMagicLink() {
		authError = null;
		magicLinkSent = false;
		if (!email) {
			authError = 'Please enter an email first.';
			return;
		}
		try {
			const redirectTo = getRedirect();
			await nhost.auth.signIn({
				email,
				...(redirectTo ? { options: { redirectTo } } : {})
			});
			magicLinkSent = true;
		} catch (e: any) {
			console.error('Magic link request failed', e);
			const errorPayload = e?.error ?? e;
			if (errorPayload?.message) authError = errorPayload.message;
			else if (errorPayload?.error) authError = `${errorPayload.error}`;
			else authError = 'Failed to request magic link. Please try again shortly.';
		}
	}

	async function signInWithSecurityKey() {
		alert('Security key sign-in not yet implemented.');
	}

	async function signUpWithSecurityKey() {
		alert('Security key sign-up not yet implemented.');
	}

	onMount(async () => {
		user = nhost.auth.getUser();
		authEmail = user?.email || authEmail;
		profilePath = user ? `/u/${user.id}` : '';
		if (!user) return;
		await loadProfile();
		await loadSecurityKeys();
		await loadSecurityKeys();
	});

	$: profilePath = handle ? `/u/${handle}` : user ? `/u/${user.id}` : '';

	function extractGqlError(err: any): string {
		if (!err) return 'Unknown error';
		if (Array.isArray(err)) {
			return err.map((e: any) => e?.message ?? String(e)).join('; ');
		}
		if (typeof err === 'object' && 'message' in err && err.message) {
			return err.message as string;
		}
		return String(err);
	}

	function getInitials(name?: string): string {
		if (!name) return '?';
		return name
			.trim()
			.split(' ')
			.map((n) => n[0])
			.join('')
			.slice(0, 2)
			.toUpperCase();
	}

	function syncFormFields() {
		if (contributor) {
			authEmail = contributor.auth_email || user?.email || '';
			displayName = contributor.display_name || '';
			handle = contributor.handle || '';
			bio = contributor.bio || '';
			website = contributor.website || '';
			const links = contributor.social_links || {};
			for (const key of Object.keys(social)) {
				social[key] = links[key] || '';
			}
		} else {
			displayName = '';
			handle = '';
			bio = '';
			website = '';
			for (const key of Object.keys(social)) {
				social[key] = '';
			}
		}
	}

	function handleAvatarUpdate(newAvatarUrl: string | null) {
		if (contributor) {
			contributor.avatar_url = newAvatarUrl;
		}
		success = newAvatarUrl ? 'Profile photo updated!' : 'Profile photo removed!';
		setTimeout(() => {
			success = null;
		}, 3000);
	}

	async function loadProfile() {
		if (!user) return;
		fetching = true;
		statsLoading = true;
		error = null;
		try {
			let profileResult;
			let statsResult;

			// Try with the full query first
			[profileResult, statsResult] = await Promise.all([
				nhost.graphql.request(GET_FULL_PROFILE, { id: user.id }),
				nhost.graphql.request(GET_USER_STATS, { userId: user.id })
			]);

			// If there's an error about has_password_auth, retry with fallback query
			if (profileResult.error) {
				const errorMsg = extractGqlError(profileResult.error);
				if (errorMsg.includes('has_password_auth')) {
					console.warn('has_password_auth field not available, using fallback query');
					hasPasswordAuth = false;
					// Retry with fallback query that doesn't include has_password_auth
					profileResult = await nhost.graphql.request(GET_FULL_PROFILE_FALLBACK, { id: user.id });
					if (profileResult.error) {
						throw new Error(extractGqlError(profileResult.error));
					}
				} else {
					throw new Error(errorMsg);
				}
			}

			const data = profileResult.data as any;
			contributor = data?.contributor_by_pk ?? null;
			discussions = normalizeDiscussions(data?.discussion);
			// Filter out drafts with empty content
			posts = (data?.post ?? []).filter((p: any) => {
				if (p.status === 'draft') {
					return p.draft_content && p.draft_content.trim().length > 0;
				}
				return true;
			});

			if (!contributor) {
				await ensureContributor();
				const retry = await nhost.graphql.request(GET_FULL_PROFILE, { id: user.id });
				if (retry.error) {
					const retryErrorMsg = extractGqlError(retry.error);
					// If the error is about has_password_auth field, it's a schema cache issue
					if (retryErrorMsg.includes('has_password_auth')) {
						console.warn('has_password_auth field not available on retry, defaulting to false');
						hasPasswordAuth = false;
						// Continue without throwing
					} else {
						throw new Error(retryErrorMsg);
					}
				}
				const retryData = retry.data as any;
				contributor = retryData?.contributor_by_pk ?? null;
				discussions = normalizeDiscussions(retryData?.discussion);
				// Filter out drafts with empty content
				posts = (retryData?.post ?? []).filter((p: any) => {
					if (p.status === 'draft') {
						return p.draft_content && p.draft_content.trim().length > 0;
					}
					return true;
				});
			}

			syncFormFields();

			// Set password auth status from contributor data
			hasPasswordAuth = contributor?.has_password_auth || false;

			// If has_password_auth wasn't in the data (due to schema cache), try fetching it separately
			// Check if field is missing (undefined) or if we know we used the fallback query
			const hasPasswordAuthMissing = contributor && !('has_password_auth' in contributor);
			console.log('Checking has_password_auth presence:', {
				hasField: 'has_password_auth' in (contributor || {}),
				value: contributor?.has_password_auth,
				willFetchSeparately: hasPasswordAuthMissing
			});

			if (hasPasswordAuthMissing) {
				console.log('has_password_auth field missing due to schema cache - will show correct value after page refresh');
				// Schema cache issue - the field will appear correctly after a page reload
				// when the GraphQL schema cache has been updated
			}

			if (statsResult.error) {
				console.warn('Failed to load user stats:', statsResult.error);
			} else if (statsResult.data) {
				stats = calculateUserStats(statsResult.data as any);
			}

			// Load auth providers after contributor is set
			await loadAuthProviders();
			// Load security keys after profile is loaded
			await loadSecurityKeys();

			// Check MFA status from server
			await refreshMfaStatus();
		} catch (e: any) {
			error = e?.message || 'Failed to load profile.';
		} finally {
			fetching = false;
			statsLoading = false;
			if (!authEmail) authEmail = user?.email || '';
		}
	}

	async function loadAuthProviders() {
		if (!contributor?.login_providers) {
			authProviders = [];
			return;
		}

		// Simply read from the login_providers field that's automatically synced by DB triggers
		try {
			authProviders = Array.isArray(contributor.login_providers)
				? contributor.login_providers
				: [];
		} catch (e) {
			console.error('Failed to parse login providers:', e);
			authProviders = [];
		}
	}

	function getProviderInfo(providerId: string): { name: string; icon: string } {
		const providers: Record<string, { name: string; icon: string }> = {
			'email': { name: 'Email/Password', icon: '🔐' },
			'email-password': { name: 'Email/Password', icon: '🔐' },
			'github': { name: 'GitHub', icon: '🐙' },
			'google': { name: 'Google', icon: '🔵' },
			'apple': { name: 'Apple', icon: '🍎' },
			'facebook': { name: 'Facebook', icon: '📘' },
			'linkedin': { name: 'LinkedIn', icon: '💼' },
			'twitter': { name: 'Twitter', icon: '🐦' }
		};
		return providers[providerId] || { name: providerId, icon: '🔑' };
	}

	function normUrl(u: string) {
		const s = u.trim();
		if (!s) return '';
		if (/^https?:\/\//i.test(s)) return s;
		return 'https://' + s;
	}

	function displayNameText(name?: string | null): string {
		if (!name) return '';
		const n = String(name).trim();
		const isEmail = /^[^@\s]+@[^@\s]+\.[^@\s]+$/.test(n);
		if (isEmail) return n.split('@')[0];
		return n;
	}

	function toTextSnippet(html: string, max = 160): string {
		if (!html) return '';
		const cleaned = html
			.replace(/<!--\s*CITATION_DATA:[\s\S]*?-->/gi, ' ')
			.replace(/<!--\s*REPLY_TO:[\s\S]*?-->/gi, ' ')
			.replace(/<style[\s\S]*?<\/style>/gi, ' ')
			.replace(/<script[\s\S]*?<\/script>/gi, ' ')
			.replace(/<[^>]+>/g, ' ')
			.replace(/&nbsp;/gi, ' ')
			.replace(/&amp;/gi, '&')
			.replace(/&lt;/gi, '<')
			.replace(/&gt;/gi, '>')
			.replace(/&quot;/gi, '"')
			.replace(/&#39;/gi, "'")
			.replace(/\s+/g, ' ')
			.trim();
		return cleaned.length > max ? cleaned.slice(0, max) + '…' : cleaned;
	}

	function getSocialLink(platform: string, value: string): string | null {
		if (!value) return null;
		const v = String(value).trim();
		if (!v) return null;
		const isUrl = /^https?:\/\//i.test(v);
		const stripAt = (s: string) => s.replace(/^@+/, '');
		const p = platform.toLowerCase();
		if (isUrl) return v;
		switch (p) {
			case 'twitter':
			case 'x':
				return `https://x.com/${stripAt(v)}`;
			case 'github':
				return `https://github.com/${stripAt(v)}`;
			case 'linkedin':
				if (/^(in|company)\//i.test(v)) return `https://www.linkedin.com/${v}`;
				return `https://www.linkedin.com/in/${stripAt(v)}`;
			case 'mastodon': {
				const m = v.replace(/^@/, '').split('@');
				if (m.length >= 2) return `https://${m.slice(1).join('@')}/@${m[0]}`;
				return `https://${v}`;
			}
			case 'bluesky':
				return `https://bsky.app/profile/${stripAt(v)}`;
			case 'facebook':
				return `https://www.facebook.com/${stripAt(v)}`;
			case 'instagram':
				return `https://www.instagram.com/${stripAt(v)}`;
			case 'youtube':
				if (v.startsWith('@')) return `https://www.youtube.com/${v}`;
				if (/^UC[\w-]{22}/.test(v)) return `https://www.youtube.com/channel/${v}`;
				return `https://www.youtube.com/${v}`;
			case 'tiktok':
				return `https://www.tiktok.com/@${stripAt(v)}`;
			default:
				return `https://${v}`;
		}
	}

	function websiteLabel(u: string): string {
		try {
			const s = String(u).trim();
			return s.replace(/^https?:\/\//i, '').replace(/\/$/, '');
		} catch {
			return u;
		}
	}

	function socialIcon(platform: string): string {
		const p = platform.toLowerCase();
		const base =
			'width="18" height="18" viewBox="0 0 24 24" fill="currentColor" aria-hidden="true"';
		switch (p) {
			case 'twitter':
			case 'x':
				return `<svg ${base}><path d="M18.244 2H21.5l-7.5 8.57L22.5 22H15.93l-5.07-5.88L5 22H1.744l8.1-9.26L.5 2H7.242l4.57 5.273L18.244 2Zm-1.155 18h1.92L7.01 4h-1.92l12 16Z"/></svg>`;
			case 'github':
				return `<svg ${base}><path fill-rule="evenodd" d="M12 .5C5.73.5.98 5.24.98 11.5c0 4.86 3.15 8.98 7.51 10.43.55.1.75-.24.75-.54v-1.9c-3.05.66-3.7-1.27-3.7-1.27-.5-1.26-1.22-1.6-1.22-1.6-1-.7.08-.68.08-.68 1.1.08 1.68 1.13 1.68 1.13.98 1.67 2.57 1.18 3.2.9.1-.7.38-1.18.68-1.45-2.43-.27-4.98-1.22-4.98-5.43 0-1.2.43-2.18 1.13-2.95-.1-.28-.5-1.43.1-2.98 0 0 .95-.3 3.1 1.13.9-.25 1.86-.38 2.82-.38.96 0 1.92.13 2.82.38 2.15-1.44 3.1-1.13 3.1-1.13.6 1.55.2 2.7.1 2.98.7.77 1.12 1.75 1.12 2.95 0 4.22-2.56 5.16-5 5.43.4.35.74 1.03.74 2.08v3.08c0 .3.2.65.76.54 4.35-1.45 7.5-5.57 7.5-10.43C23.02 5.24 18.27.5 12 .5Z" clip-rule="evenodd"/></svg>`;
			case 'linkedin':
				return `<svg ${base}><path d="M4.98 3.5C4.98 4.88 3.86 6 2.5 6S0 4.88 0 3.5 1.12 1 2.5 1 4.98 2.12 4.98 3.5zM.5 8.5h4V23h-4V8.5zM8.5 8.5h3.83v2h.05c.53-1 1.83-2.05 3.77-2.05 4.03 0 4.78 2.65 4.78 6.08V23h-4v-5.9c0-1.41-.03-3.22-1.96-3.22-1.96 0-2.26 1.53-2.26 3.11V23h-4V8.5z"/></svg>`;
			case 'mastodon':
				return `<svg ${base}><path d="M21.57 13.19c-.29 1.48-2.62 3.1-5.3 3.43-1.4.18-2.78.35-4.25.28-2.4-.11-4.31-.57-4.31-.57 0 .23.01.46.04.68.31 2.35 2.34 2.49 4.25 2.56 1.93.07 3.65-.47 3.65-.47l.08 1.8s-1.35.73-3.76.86c-1.33.07-2.99-.03-4.92-.52-4.18-1.06-4.9-5.35-4.99-9.69-.03-1.34-.01-2.6-.01-3.65 0-4.99 3.27-6.46 3.27-6.46 1.65-.76 4.49-1.08 7.45-1.1h.07c2.96.02 5.8.34 7.45 1.1 0 0 3.27 1.47 3.27 6.46 0 0 .04 3.02-.99 5.69zM17.55 6.6h-2.22v6.85h-2.53V6.6h-2.21V4.44h6.96V6.6z"/></svg>`;
			case 'bluesky':
				return `<svg ${base}><path d="M12 9.8C9.5 6.5 6.3 3.7 3 2c1.2 3.6 3 7.1 6 9-3 1.9-4.8 5.4-6 9 3.3-1.7 6.5-4.5 9-7.8 2.5 3.3 5.7 6.1 9 7.8-1.2-3.6-3-7.1-6-9 3-1.9 4.8-5.4 6-9-3.3 1.7-6.5 4.5-9 7.8z"/></svg>`;
			case 'facebook':
				return `<svg ${base}><path d="M22 12.07C22 6.48 17.52 2 11.93 2S2 6.48 2 12.07C2 17.1 5.66 21.2 10.44 22v-7.02H7.9v-2.9h2.54v-2.2c0-2.5 1.49-3.89 3.77-3.89 1.09 0 2.23.2 2.23.2v2.45h-1.25c-1.23 0-1.62.77-1.62 1.56v1.88h2.77l-.44 2.9h-2.33V22C18.34 21.2 22 17.1 22 12.07z"/></svg>`;
			case 'instagram':
				return `<svg ${base}><path d="M12 2.2c3.2 0 3.6 0 4.9.1 1.2.1 1.9.3 2.4.6.6.3 1 .6 1.5 1.1.5.5.8.9 1.1 1.5.3.5.5 1.2.6 2.4.1 1.3.1 1.7.1 4.9s0 3.6-.1 4.9c-.1 1.2-.3 1.9-.6 2.4-.3.6-.6 1-1.1 1.5-.5.5-.9.8-1.5 1.1-.5.3-1.2.5-2.4.6-1.3.1-1.7.1-4.9.1s-3.6 0-4.9-.1c-1.2-.1-1.9-.3-2.4-.6-.6-.3-1-.6-1.5-1.1-.5-.5-.8-.9-1.1-1.5-.3-.5-.5-1.2-.6-2.4C2.2 15.6 2.2 15.2 2.2 12s0-3.6.1-4.9c.1-1.2.3-1.9.6-2.4.3-.6.6-1 1.1-1.5.5-.5.9-.8 1.5-1.1.5-.3 1.2-.5 2.4-.6C8.4 2.2 8.8 2.2 12 2.2m0-2.2C8.7 0 8.3 0 7 .1 5.7.2 4.8.4 4 .8 3.2 1.2 2.5 1.7 1.7 2.5 1 3.2.5 3.9.1 4.7c-.4.8-.6 1.7-.7 3C-.7 9 .7 9.4 0 12c.7 2.6.4 3 .4 5.3.1 1.3.3 2.2.7 3 .4.8.9 1.5 1.7 2.3.8.8 1.5 1.2 2.3 1.6.8.4 1.7.6 3 .7 1.3.1 1.7.1 5.3.1s4 0 5.3-.1c1.3-.1 2.2-.3 3-.7.8-.4 1.5-.9 2.3-1.6.8-.4 1.3-1.1 1.7-2.3.4-.8.6-1.7.7-3 .1-1.3.1-1.7.1-5.3s0-4-.1-5.3c-.1-1.3-.3-2.2-.7-3-.4-.8-.9-1.5-1.7-2.3C21.5.5 20.8 0 20 0c-.8-.4-1.7-.6-3-.7C15.6-.8 15.2-.8 12-.8z"/><circle cx="12" cy="12" r="3.2"/><circle cx="18.4" cy="5.6" r="1.2"/></svg>`;
			case 'youtube':
				return `<svg ${base}><path d="M23.5 6.2a3.1 3.1 0 0 0-2.2-2.2C19.5 3.5 12 3.5 12 3.5s-7.5 0-9.3.5A3.1 3.1 0 0 0 .5 6.2 32 32 0 0 0 0 12a32 32 0 0 0 .5 5.8 3.1 3.1 0 0 0 2.2 2.2c1.8.5 9.3.5 9.3.5s7.5 0 9.3-.5a3.1 3.1 0 0 0 2.2-2.2 32 32 0 0 0 .5-5.8 32 32 0 0 0-.5-5.8zM9.7 15.5V8.5l6.2 3.5-6.2 3.5z"/></svg>`;
			case 'tiktok':
				return `<svg ${base}><path d="M19 7.5c-2 0-3.7-1.6-3.7-3.6V3h-3.2v10.6c0 1.5-1.2 2.7-2.8 2.7S6.5 15 6.5 13.6s1.2-2.7 2.8-2.7c.3 0 .6 0 .9.1V7.7c-.3 0-.6-.1-.9-.1-3.1 0-5.6 2.4-5.6 5.4S6.2 18.5 9.3 18.5s5.6-2.4 5.6-5.4v-4c1 1 2.4 1.7 4 1.7V7.5H19z"/></svg>`;
			default:
				return `<svg ${base}><path d="M12 2a10 10 0 1 0 0 20 10 10 0 0 0 0-20Zm0 3a7 7 0 0 1 6.32 4H12v3h6.95A7 7 0 1 1 12 5Z"/></svg>`;
		}
	}

	function enterEdit() {
		editing = true;
		error = null;
		success = null;
		syncFormFields();
	}

	function cancelEdit() {
		editing = false;
		error = null;
		success = null;
		syncFormFields();
	}

	async function save() {
		if (!user) return;
		loading = true;
		error = null;
		success = null;
		try {
			const trimmed = (displayName ?? '').trim();
			if (trimmed.length > 50) {
				error = 'Display name must be 50 characters or fewer.';
				return;
			}
			const normalizedHandle = (handle ?? '').trim().toLowerCase();
			if (normalizedHandle) {
				if (!/^[a-z0-9_.-]{3,30}$/.test(normalizedHandle)) {
					error = 'Handle must be 3–30 chars: a–z, 0–9, _ . -';
					return;
				}
			}

			const social_links: Record<string, string> = {};
			for (const [k, v] of Object.entries(social)) {
				const val = (v || '').trim();
				if (!val) continue;
				social_links[k] = val;
			}

			const payload = {
				id: user.id,
				display_name: trimmed || null,
				handle: normalizedHandle || null,
				bio: bio?.trim() || null,
				website: website?.trim() ? normUrl(website) : null,
				social_links
			};

			const { data, error: gqlError } = await nhost.graphql.request(UPDATE_PROFILE, payload);
			if (gqlError) throw new Error(extractGqlError(gqlError));
			if (!data?.update_contributor_by_pk) {
				await ensureContributor();
				const retry = await nhost.graphql.request(UPDATE_PROFILE, payload);
				if (retry.error) throw new Error(extractGqlError(retry.error));
			}

			await loadProfile();
			if (error) throw new Error(error);
			success = 'Profile saved.';
			editing = false;
		} catch (e: any) {
			const msg = e?.message || 'Failed to save profile.';
			if (/duplicate key value violates unique constraint/i.test(msg)) {
				error = 'That handle is taken. Please choose another.';
			} else if (/handle.*format/i.test(msg)) {
				error = 'Handle format invalid. Use 3–30 chars: a–z, 0–9, _ . -';
			} else {
				error = msg;
			}
		} finally {
			loading = false;
		}
	}

	async function handleAddPassword() {
		passwordError = null;
		passwordSuccess = null;

		// Validation
		if (!newPassword || !confirmPassword) {
			passwordError = 'Please fill in all password fields.';
			return;
		}

		if (newPassword.length < 8) {
			passwordError = 'Password must be at least 8 characters long.';
			return;
		}

		if (newPassword !== confirmPassword) {
			passwordError = 'Passwords do not match.';
			return;
		}

		addingPassword = true;

		try {
			// Use the email from the user object or the entered email
			const emailToUse = user?.email || newPasswordEmail;

			if (!emailToUse) {
				passwordError = 'Email is required to set up password authentication.';
				return;
			}

			// Nhost approach: Use the changePassword method if available, or create a GraphQL mutation
			// Since we're adding a password to an OAuth account, we'll use a GraphQL mutation
			const SET_PASSWORD_MUTATION = `
				mutation SetPassword($userId: uuid!, $passwordHash: String!) {
					update_auth_users_by_pk(
						pk_columns: { id: $userId }
						_set: { password_hash: $passwordHash }
					) {
						id
					}
				}
			`;

			// For Nhost, we can use the auth API to change password
			// This requires the user to be authenticated
			const result = await nhost.auth.changePassword({
				newPassword: newPassword
			});

			if (result.error) {
				throw new Error(result.error.message || 'Failed to add password');
			}

			passwordSuccess = 'Password authentication added successfully! You can now sign in with email and password.';

			// Re-check password auth status to update UI
			await checkPasswordAuth();
			// Reload auth providers to show the updated list
			await loadAuthProviders();

			// Clear form
			newPassword = '';
			confirmPassword = '';

			// Hide form after success
			setTimeout(() => {
				showAddPassword = false;
				passwordSuccess = null;
			}, 3000);

		} catch (err: any) {
			console.error('Error adding password:', err);
			passwordError = err?.message || 'Failed to add password. Please try again.';
		} finally {
			addingPassword = false;
		}
	}

	async function handleChangePassword() {
		passwordError = null;
		passwordSuccess = null;

		// Validation
		if (!currentPassword || !newPassword || !confirmPassword) {
			passwordError = 'Please fill in all password fields.';
			return;
		}

		if (newPassword.length < 8) {
			passwordError = 'New password must be at least 8 characters long.';
			return;
		}

		if (newPassword !== confirmPassword) {
			passwordError = 'New passwords do not match.';
			return;
		}

		if (currentPassword === newPassword) {
			passwordError = 'New password must be different from current password.';
			return;
		}

		changingPassword = true;

		try {
			// Use Nhost's changePassword API
			const result = await nhost.auth.changePassword({
				newPassword: newPassword
			});

			if (result.error) {
				throw new Error(result.error.message || 'Failed to change password');
			}

			passwordSuccess = 'Password changed successfully!';

			// Clear form
			currentPassword = '';
			newPassword = '';
			confirmPassword = '';

			// Hide form after success
			setTimeout(() => {
				showChangePassword = false;
				passwordSuccess = null;
			}, 3000);

		} catch (err: any) {
			console.error('Error changing password:', err);
			passwordError = err?.message || 'Failed to change password. Please try again.';
		} finally {
			changingPassword = false;
		}
	}

	// Check if user has password authentication enabled
	// This is now handled by loadProfile() which gets has_password_auth from contributor table
	async function checkPasswordAuth() {
		if (!user || !contributor) return;

		// Simply reload the profile to get updated has_password_auth status
		await loadProfile();
	}

	// WebAuthn: Add security key
	async function handleAddSecurityKey() {
		securityKeyError = null;
		securityKeySuccess = null;

		if (!securityKeyName || securityKeyName.trim().length === 0) {
			securityKeyError = 'Please enter a name for your security key.';
			return;
		}

		addingSecurityKey = true;

		try {
			// Check for WebAuthn support
			if (!window.PublicKeyCredential) {
				throw new Error('Your browser does not support WebAuthn/FIDO2 security keys.');
			}

			if (!window.isSecureContext) {
				throw new Error('WebAuthn requires HTTPS. Please access the site via https:// or localhost.');
			}

			if (!navigator.credentials || !navigator.credentials.create) {
				throw new Error('WebAuthn Credentials API is not available in this browser.');
			}

			// Step 1: Request WebAuthn registration challenge from Nhost
			const accessToken = await nhost.auth.getAccessToken();
			if (!accessToken) {
				throw new Error('You must be logged in to add a security key');
			}

			// Construct Nhost auth URL
			const subdomain = publicEnv.PUBLIC_NHOST_SUBDOMAIN;
			const region = publicEnv.PUBLIC_NHOST_REGION;
			if (!subdomain || !region) {
				throw new Error('Nhost configuration is missing');
			}
			const nhostAuthUrl = `https://${subdomain}.auth.${region}.nhost.run`;

			const challengeResponse = await fetch(
				`${nhostAuthUrl}/v1/user/webauthn/add`,
				{
					method: 'POST',
					headers: {
						'Authorization': `Bearer ${accessToken}`,
						'Content-Type': 'application/json'
					}
				}
			);

			if (!challengeResponse.ok) {
				throw new Error('Failed to start security key registration');
			}

			const challenge = await challengeResponse.json();

			// Log the challenge to see what RP ID Nhost is sending
			console.log('WebAuthn challenge from Nhost:', {
				rpId: challenge.rp?.id,
				rpName: challenge.rp?.name,
				currentDomain: window.location.hostname
			});

			// Helper to convert base64url to Uint8Array
			const base64urlToUint8Array = (base64url: string) => {
				const base64 = base64url.replace(/-/g, '+').replace(/_/g, '/');
				const binary = atob(base64);
				return Uint8Array.from(binary, c => c.charCodeAt(0));
			};

			// Helper to convert Uint8Array/ArrayBuffer to base64url
			const arrayBufferToBase64url = (buffer: ArrayBuffer | Uint8Array) => {
				const bytes = buffer instanceof Uint8Array ? buffer : new Uint8Array(buffer);
				const binary = String.fromCharCode(...bytes);
				const base64 = btoa(binary);
				return base64.replace(/\+/g, '-').replace(/\//g, '_').replace(/=/g, '');
			};

			// Step 2: Create WebAuthn credential using browser API
			// Convert the challenge and user.id from base64url strings to Uint8Array
			// Note: RP ID from Nhost must match the domain you're accessing the site from
			// For development, access via https://reasonsmith.com. localhost won't work.
			const publicKeyOptions = {
				...challenge,
				challenge: base64urlToUint8Array(challenge.challenge),
				user: {
					...challenge.user,
					id: base64urlToUint8Array(challenge.user.id)
				},
				// Convert excludeCredentials IDs from base64url strings to ArrayBuffers
				excludeCredentials: challenge.excludeCredentials?.map((cred: any) => ({
					...cred,
					id: base64urlToUint8Array(cred.id)
				})) || []
				// Using Nhost's RP ID as-is (reasonsmith.com)
			};

			const publicKeyCredential = await navigator.credentials.create({
				publicKey: publicKeyOptions
			}) as PublicKeyCredential;

			if (!publicKeyCredential) {
				throw new Error('Failed to create security key credential');
			}

			// Step 3: Verify the credential with Nhost
			const credential = publicKeyCredential.response as AuthenticatorAttestationResponse;
			const verifyResponse = await fetch(
				`${nhostAuthUrl}/v1/user/webauthn/verify`,
				{
					method: 'POST',
					headers: {
						'Authorization': `Bearer ${accessToken}`,
						'Content-Type': 'application/json'
					},
					body: JSON.stringify({
						credential: {
							id: publicKeyCredential.id,
							rawId: arrayBufferToBase64url(publicKeyCredential.rawId),
							response: {
								clientDataJSON: arrayBufferToBase64url(credential.clientDataJSON),
								attestationObject: arrayBufferToBase64url(credential.attestationObject)
							},
							type: publicKeyCredential.type
						},
						nickname: securityKeyName.trim()
					})
				}
			);

			if (!verifyResponse.ok) {
				const errorData = await verifyResponse.json();
				console.error('WebAuthn verification failed:', {
					status: verifyResponse.status,
					statusText: verifyResponse.statusText,
					errorData
				});
				throw new Error(errorData.message || errorData.error || 'Failed to verify security key');
			}

			securityKeySuccess = `Security key "${securityKeyName}" added successfully!`;
			securityKeyName = '';

			// Reload security keys list
			await loadSecurityKeys();

			// Reload security keys list
			await loadSecurityKeys();

			// Hide form after success
			setTimeout(() => {
				showAddSecurityKey = false;
				securityKeySuccess = null;
			}, 3000);

		} catch (err: any) {
			console.error('Error adding security key:', err);
			securityKeyError = err?.message || 'Failed to add security key. Please try again.';
		} finally {
			addingSecurityKey = false;
		}
	}

	// Load list of security keys
	async function loadSecurityKeys() {
		if (!contributor?.security_keys) {
			securityKeys = [];
			return;
		}

		// Simply read from the security_keys field that's automatically synced by DB triggers
		try {
			securityKeys = Array.isArray(contributor.security_keys)
				? contributor.security_keys
				: [];
		} catch (err) {
			console.error('Error parsing security keys:', err);
			securityKeys = [];
		}
	}

	// Remove a security key
	async function removeSecurityKey(keyId: string, credentialId: string) {
		if (!confirm(`Are you sure you want to remove this security key (${credentialId.substring(0, 8)}...)?`)) {
			return;
		}

		try {
			const graphql = nhost.graphql;
			const result = await graphql.request(DELETE_SECURITY_KEY, {
				id: keyId
			});

			if (result.error) {
				throw new Error(result.error.message || 'Failed to remove security key');
			}

			securityKeySuccess = `Security key removed successfully`;
			await loadSecurityKeys();

			setTimeout(() => {
				securityKeySuccess = null;
			}, 3000);

		} catch (err: any) {
			console.error('Error removing security key:', err);
			securityKeyError = err?.message || 'Failed to remove security key';
		}
	}

	onMount(() => {
		if (user?.email) {
			newPasswordEmail = user.email;
		}
	});

	async function handleChangeEmail() {
		emailChangeError = null;
		emailChangeSuccess = null;
		emailVerificationSent = false;

		// Validation
		if (!newEmail) {
			emailChangeError = 'Please enter a new email address.';
			return;
		}

		// Basic email format validation
		const emailRegex = /^[^\s@]+@[^\s@]+\.[^\s@]+$/;
		if (!emailRegex.test(newEmail)) {
			emailChangeError = 'Please enter a valid email address.';
			return;
		}

		if (newEmail === user?.email) {
			emailChangeError = 'This is already your current email address.';
			return;
		}

		changingEmail = true;

		try {
			// Use Nhost's changeEmail method
			// This will send a verification email to the new address
			const result = await nhost.auth.changeEmail({
				newEmail: newEmail
			});

			if (result.error) {
				throw new Error(result.error.message || 'Failed to change email');
			}

			emailVerificationSent = true;
			emailChangeSuccess =
				`A verification email has been sent to ${newEmail}. ` +
				`Please check your inbox and click the verification link to complete the email change. ` +
				`Your current email (${user?.email}) will remain active until you verify the new one.`;

			// Clear form
			newEmail = '';

			// Hide form after a delay
			setTimeout(() => {
				showChangeEmail = false;
				emailVerificationSent = false;
			}, 10000); // Longer delay for email change instructions

		} catch (err: any) {
			console.error('Error changing email:', err);
			emailChangeError = err?.message || 'Failed to change email. Please try again.';
		} finally {
			changingEmail = false;
		}
	}

	// MFA Functions
	async function startMfaSetup() {
		mfaError = null;
		mfaSuccess = null;
		settingUpMfa = true;

		try {
			const result = await nhost.auth.changeUserMfa({ type: 'totp' });

			if (result.body?.imageUrl) {
				mfaQrCode = result.body.imageUrl;
				mfaSecret = result.body.secret || '';
				showMfaSetup = true;
			} else {
				throw new Error('Invalid response from server');
			}
		} catch (err: any) {
			console.error('Error generating MFA QR code:', err);
			mfaError = err?.message || 'Failed to start MFA setup';
		} finally {
			settingUpMfa = false;
		}
	}

	async function refreshMfaStatus() {
		// Refresh user data from server to get updated MFA status
		// Use v4 SDK method directly (not the v3 compatibility shim)
		const userResult = await getUserFromServer();
		// v4 API returns FetchResponse<User> where body is the User object directly
		const updatedUser = userResult.body;
		if (updatedUser) {
			mfaEnabled = updatedUser.activeMfaType === 'totp';
		}
	}

	async function completeMfaSetup() {
		if (!mfaVerificationCode) {
			mfaError = 'Please enter the verification code from your authenticator app';
			return;
		}

		mfaError = null;
		mfaSuccess = null;
		enablingMfa = true;

		try {
			const result = await nhost.auth.verifyChangeUserMfa({
				code: mfaVerificationCode,
				activeMfaType: 'totp'
			});

			if (result.error) {
				throw new Error(result.error.message || 'Invalid verification code');
			}

			await refreshMfaStatus();

			mfaSuccess = 'Multi-factor authentication has been enabled successfully!';
			showMfaSetup = false;
			mfaVerificationCode = '';
			mfaQrCode = '';
			mfaSecret = '';

			setTimeout(() => {
				mfaSuccess = null;
			}, MFA_SUCCESS_MESSAGE_DURATION);
		} catch (err: any) {
			console.error('Error enabling MFA:', err);
			mfaError = err?.message || 'Failed to enable MFA. Please check your code and try again.';
		} finally {
			enablingMfa = false;
		}
	}

	async function disableMfa() {
		if (!mfaVerificationCode) {
			mfaError = 'Please enter a verification code from your authenticator app';
			return;
		}

		mfaError = null;
		mfaSuccess = null;
		disablingMfa = true;

		try {
			const result = await nhost.auth.verifyChangeUserMfa({
				code: mfaVerificationCode,
				activeMfaType: ''
			});

			if (result.error) {
				throw new Error(result.error.message || 'Invalid verification code');
			}

			await refreshMfaStatus();

			mfaSuccess = 'Multi-factor authentication has been disabled.';
			mfaVerificationCode = '';

			setTimeout(() => {
				mfaSuccess = null;
			}, MFA_SUCCESS_MESSAGE_DURATION);
		} catch (err: any) {
			console.error('Error disabling MFA:', err);
			mfaError = err?.message || 'Failed to disable MFA. Please check your code and try again.';
		} finally {
			disablingMfa = false;
		}
	}

	async function sendPasswordReset() {
		if (!user?.email) {
			passwordResetError = 'No email address found for your account';
			return;
		}

		passwordResetError = null;
		passwordResetSuccess = null;
		passwordResetSending = true;

		try {
			const result = await nhost.auth.sendPasswordResetEmail({
				email: user.email,
				options: {
					redirectTo: `${window.location.origin}/reset-password`
				}
			});

			if (result.error) {
				throw new Error(result.error.message || 'Failed to send password reset email');
			}

			passwordResetSuccess = `Password reset email sent to ${user.email}. Please check your inbox.`;

			setTimeout(() => {
				passwordResetSuccess = null;
			}, PASSWORD_RESET_SUCCESS_MESSAGE_DURATION);
		} catch (err: any) {
			console.error('Error sending password reset:', err);
			passwordResetError = err?.message || 'Failed to send password reset email';
		} finally {
			passwordResetSending = false;
		}
	}

<<<<<<< HEAD
	// Credit management functions (admin only)
=======
>>>>>>> d5632cca
	async function searchUsers() {
		if (!creditSearchTerm || creditSearchTerm.length < 2) {
			creditSearchResults = [];
			return;
		}

<<<<<<< HEAD
=======
		creditManagementLoading = true;
		creditManagementError = null;

>>>>>>> d5632cca
		try {
			const searchPattern = `%${creditSearchTerm}%`;
			const result = await nhost.graphql.request(SEARCH_CONTRIBUTORS, {
				searchTerm: searchPattern
			});

<<<<<<< HEAD
			creditSearchResults = result.data?.contributor || [];
		} catch (err: any) {
			console.error('Error searching users:', err);
			creditSearchResults = [];
		}
	}

	async function manageCredits() {
		if (!selectedUser) {
			creditManagementError = 'Please select a user';
			return;
		}

		creditManagementError = null;
		creditManagementSuccess = null;
		creditManagementLoading = true;

		try {
			if (creditOperationMode === 'add') {
				if (!creditsToAdd || creditsToAdd <= 0) {
					throw new Error('Please enter a valid credit amount to add');
				}

				const result = await nhost.graphql.request(ADD_PURCHASED_CREDITS, {
					contributorId: selectedUser.id,
					creditsToAdd: creditsToAdd
				});

				if (result.error) {
					throw new Error(result.error.message || 'Failed to add credits');
				}

				creditManagementSuccess = `Successfully added ${creditsToAdd} credits to ${selectedUser.display_name || selectedUser.auth_email}`;
			} else {
				// Set mode
				if (creditsToSet < 0) {
					throw new Error('Credits cannot be negative');
				}

				const result = await nhost.graphql.request(SET_PURCHASED_CREDITS, {
					contributorId: selectedUser.id,
					totalCredits: creditsToSet,
					remainingCredits: creditsToSet
				});

				if (result.error) {
					throw new Error(result.error.message || 'Failed to set credits');
				}

				creditManagementSuccess = `Successfully set credits to ${creditsToSet} for ${selectedUser.display_name || selectedUser.auth_email}`;
			}

			setTimeout(() => {
				creditManagementSuccess = null;
			}, CREDIT_SUCCESS_MESSAGE_DURATION);

			// Reset form
			creditsToAdd = 0;
			creditsToSet = 0;
			selectedUser = null;
			creditSearchTerm = '';
			creditSearchResults = [];
		} catch (err: any) {
			console.error('Error managing credits:', err);
			creditManagementError = err?.message || 'Failed to manage credits';
=======
			if (result.error) {
				throw new Error('Failed to search users');
			}

			creditSearchResults = result.data?.contributor || [];
		} catch (err: any) {
			console.error('Error searching users:', err);
			creditManagementError = err?.message || 'Failed to search users';
			creditSearchResults = [];
		} finally {
			creditManagementLoading = false;
		}
	}

	async function addCredits() {
		if (!selectedUser || !creditsToAdd || creditsToAdd <= 0) {
			creditManagementError = 'Please select a user and enter a valid credit amount';
			return;
		}

		creditManagementLoading = true;
		creditManagementError = null;
		creditManagementSuccess = null;

		try {
			const result = await nhost.graphql.request(ADD_PURCHASED_CREDITS, {
				contributorId: selectedUser.id,
				creditsToAdd: creditsToAdd
			});

			if (result.error) {
				throw new Error('Failed to add credits');
			}

			creditManagementSuccess = `Successfully added ${creditsToAdd} credits to ${selectedUser.display_name || selectedUser.auth_email}`;

			// Reset form
			creditsToAdd = 0;
			selectedUser = null;
			creditSearchTerm = '';
			creditSearchResults = [];

			setTimeout(() => {
				creditManagementSuccess = null;
			}, CREDIT_SUCCESS_MESSAGE_DURATION);
		} catch (err: any) {
			console.error('Error adding credits:', err);
			creditManagementError = err?.message || 'Failed to add credits';
>>>>>>> d5632cca
		} finally {
			creditManagementLoading = false;
		}
	}
</script>

<div class="editorial-profile-page {editing ? 'editing' : ''}">
	{#if !user}
		<div class="profile-card sign-in-prompt">
			<a href="/" class="logo-link">
				<img src="/logo-only.png" alt="ReasonSmith" class="logo" />
			</a>
			<p>Please sign in to view your profile.</p>
			<button
				class="btn-primary sign-in-btn"
				type="button"
				onclick={() => {
					showAuthOverlay = true;
					toggleAuthModeView(true);
				}}
			>
				Get Started
			</button>
		</div>
	{:else}
		{#if !editing && success}
			<div class="success-banner">{success}</div>
		{/if}

		{#if editing}
			<div class="profile-card edit-form-container">
				<form
					class="profile-form"
					onsubmit={(e) => {
						e.preventDefault();
						save();
					}}
				>
					<fieldset disabled={loading || fetching}>
						<div class="field">
							<ProfilePhotoUpload
								currentAvatarUrl={contributor?.avatar_url}
								contributorId={contributor?.id}
								onUpdate={handleAvatarUpdate}
							/>
						</div>
						<label class="field read-only">
							<span>Sign-in Email</span>
							<input type="email" bind:value={authEmail} readonly />
							<small class="hint">Contact support to update your login email.</small>
						</label>
						<label class="field">
							<span>Display Name</span>
							<input
								type="text"
								bind:value={displayName}
								placeholder="Your display name"
								maxlength="50"
							/>
						</label>

						<label class="field">
							<span>Handle</span>
							<input
								type="text"
								bind:value={handle}
								placeholder="yourname"
								maxlength="30"
								oninput={() => (handle = (handle || '').toLowerCase())}
							/>
							<small class="hint">Profile URL: {handle ? `/u/${handle}` : '/u/your-handle'}</small>
						</label>

						<label class="field">
							<span>Short Bio</span>
							<textarea
								id="bio"
								rows="8"
								bind:value={bio}
								placeholder="Tell others a bit about you (optional)"
							></textarea>
						</label>

						<label class="field">
							<span>Website</span>
							<input type="url" bind:value={website} placeholder="https://example.com (optional)" />
						</label>

						<div class="social-grid">
							<div class="social-field">
								<label for="social-twitter"
									><span class="icon" aria-hidden="true">
										<svg width="16" height="16" viewBox="0 0 24 24" fill="currentColor"
											><path
												d="M18.244 2H21.5l-7.5 8.57L22.5 22H15.93l-5.07-5.88L5 22H1.744l8.1-9.26L.5 2H7.242l4.57 5.273L18.244 2Zm-1.155 18h1.92L7.01 4h-1.92l12 16Z"
											/></svg
										>
									</span>Twitter / X</label
								>
								<input
									id="social-twitter"
									type="text"
									bind:value={social.twitter}
									placeholder="@handle or https://x.com/username"
								/>
							</div>
							<div class="social-field">
								<label for="social-github"
									><span class="icon" aria-hidden="true">
										<svg width="16" height="16" viewBox="0 0 24 24" fill="currentColor"
											><path
												fill-rule="evenodd"
												d="M12 .5C5.73.5.98 5.24.98 11.5c0 4.86 3.15 8.98 7.51 10.43.55.1.75-.24.75-.54v-1.9c-3.05.66-3.7-1.27-3.7-1.27-.5-1.26-1.22-1.6-1.22-1.6-1-.7.08-.68.08-.68 1.1.08 1.68 1.13 1.68 1.13.98 1.67 2.57 1.18 3.2.9.1-.7.38-1.18.68-1.45-2.43-.27-4.98-1.22-4.98-5.43 0-1.2.43-2.18 1.13-2.95-.1-.28-.5-1.43.1-2.98 0 0 .95-.3 3.1 1.13.9-.25 1.86-.38 2.82-.38.96 0 1.92.13 2.82.38 2.15-1.44 3.1-1.13 3.1-1.13.6 1.55.2 2.7.1 2.98.7.77 1.12 1.75 1.12 2.95 0 4.22-2.56 5.16-5 5.43.4.35.74 1.03.74 2.08v3.08c0 .3.2.65.76.54 4.35-1.45 7.5-5.57 7.5-10.43C23.02 5.24 18.27.5 12 .5Z"
												clip-rule="evenodd"
											/></svg
										>
									</span>GitHub</label
								>
								<input
									id="social-github"
									type="text"
									bind:value={social.github}
									placeholder="username or https://github.com/username"
								/>
							</div>
							<div class="social-field">
								<label for="social-linkedin"
									><span class="icon" aria-hidden="true">
										<svg width="16" height="16" viewBox="0 0 24 24" fill="currentColor"
											><path
												d="M4.98 3.5C4.98 4.88 3.86 6 2.5 6S0 4.88 0 3.5 1.12 1 2.5 1 4.98 2.12 4.98 3.5zM.5 8.5h4V23h-4V8.5zM8.5 8.5h3.83v2h.05c.53-1 1.83-2.05 3.77-2.05 4.03 0 4.78 2.65 4.78 6.08V23h-4v-5.9c0-1.41-.03-3.22-1.96-3.22-1.96 0-2.26 1.53-2.26 3.11V23h-4V8.5z"
											/></svg
										>
									</span>LinkedIn</label
								>
								<input
									id="social-linkedin"
									type="text"
									bind:value={social.linkedin}
									placeholder="profile URL"
								/>
							</div>
							<div class="social-field">
								<label for="social-mastodon"
									><span class="icon" aria-hidden="true">
										<svg width="16" height="16" viewBox="0 0 24 24" fill="currentColor"
											><path
												d="M21.57 13.19c-.29 1.48-2.62 3.1-5.3 3.43-1.4.18-2.78.35-4.25.28-2.4-.11-4.31-.57-4.31-.57 0 .23.01.46.04.68.31 2.35 2.34 2.49 4.25 2.56 1.93.07 3.65-.47 3.65-.47l.08 1.8s-1.35.73-3.76.86c-1.33.07-2.99-.03-4.92-.52-4.18-1.06-4.9-5.35-4.99-9.69-.03-1.34-.01-2.6-.01-3.65 0-4.99 3.27-6.46 3.27-6.46 1.65-.76 4.49-1.08 7.45-1.1h.07c2.96.02 5.8.34 7.45 1.1 0 0 3.27 1.47 3.27 6.46 0 0 .04 3.02-.99 5.69zM17.55 6.6h-2.22v6.85h-2.53V6.6h-2.21V4.44h6.96V6.6z"
											/></svg
										>
									</span>Mastodon</label
								>
								<input
									id="social-mastodon"
									type="text"
									bind:value={social.mastodon}
									placeholder="@user@instance or profile URL"
								/>
							</div>
							<div class="social-field">
								<label for="social-bluesky"
									><span class="icon" aria-hidden="true">
										<svg width="16" height="16" viewBox="0 0 24 24" fill="currentColor"
											><path
												d="M12 9.8C9.5 6.5 6.3 3.7 3 2c1.2 3.6 3 7.1 6 9-3 1.9-4.8 5.4-6 9 3.3-1.7 6.5-4.5 9-7.8 2.5 3.3 5.7 6.1 9 7.8-1.2-3.6-3-7.1-6-9 3-1.9 4.8-5.4 6-9-3.3 1.7-6.5 4.5-9 7.8z"
											/></svg
										>
									</span>Bluesky</label
								>
								<input
									id="social-bluesky"
									type="text"
									bind:value={social.bluesky}
									placeholder="handle or profile URL"
								/>
							</div>
							<div class="social-field">
								<label for="social-facebook"
									><span class="icon" aria-hidden="true">
										<svg width="16" height="16" viewBox="0 0 24 24" fill="currentColor"
											><path
												d="M22 12.07C22 6.48 17.52 2 11.93 2S2 6.48 2 12.07C2 17.1 5.66 21.2 10.44 22v-7.02H7.9v-2.9h2.54v-2.2c0-2.5 1.49-3.89 3.77-3.89 1.09 0 2.23.2 2.23.2v2.45h-1.25c-1.23 0-1.62.77-1.62 1.56v1.88h2.77l-.44 2.9h-2.33V22C18.34 21.2 22 17.1 22 12.07z"
											/></svg
										>
									</span>Facebook</label
								>
								<input
									id="social-facebook"
									type="text"
									bind:value={social.facebook}
									placeholder="profile/page URL"
								/>
							</div>
							<div class="social-field">
								<label for="social-instagram"
									><span class="icon" aria-hidden="true">
										<svg width="16" height="16" viewBox="0 0 24 24" fill="currentColor"
											><path
												d="M12 2.2c3.2 0 3.6 0 4.9.1 1.2.1 1.9.3 2.4.6.6.3 1 .6 1.5 1.1.5.5.8.9 1.1 1.5.3.5.5 1.2.6 2.4.1 1.3.1 1.7.1 4.9s0 3.6-.1 4.9c-.1 1.2-.3 1.9-.6 2.4-.3.6-.6 1-1.1 1.5-.5.5-.9.8-1.5 1.1-.5.3-1.2.5-2.4.6-1.3.1-1.7.1-4.9.1s-3.6 0-4.9-.1c-1.2-.1-1.9-.3-2.4-.6-.6-.3-1-.6-1.5-1.1-.5-.5-.8-.9-1.1-1.5-.3-.5-.5-1.2-.6-2.4C2.2 15.6 2.2 15.2 2.2 12s0-3.6.1-4.9c.1-1.2.3-1.9.6-2.4.3-.6.6-1 1.1-1.5.5-.5.9-.8 1.5-1.1.5-.3 1.2-.5 2.4-.6C8.4 2.2 8.8 2.2 12 2.2m0-2.2C8.7 0 8.3 0 7 .1 5.7.2 4.8.4 4 .8 3.2 1.2 2.5 1.7 1.7 2.5 1 3.2.5 3.9.1 4.7c-.4.8-.6 1.7-.7 3C-.7 9 .7 9.4 0 12c.7 2.6.4 3 .4 5.3.1 1.3.3 2.2.7 3 .4.8.9 1.5 1.7 2.3.8.8 1.5 1.2 2.3 1.6.8.4 1.7.6 3 .7 1.3.1 1.7.1 5.3.1s4 0 5.3-.1c1.3-.1 2.2-.3 3-.7.8-.4 1.5-.9 2.3-1.6.8-.4 1.3-1.1 1.7-2.3.4-.8.6-1.7.7-3 .1-1.3.1-1.7.1-5.3s0-4-.1-5.3c-.1-1.3-.3-2.2-.7-3-.4-.8-.9-1.5-1.7-2.3C21.5.5 20.8 0 20 0c-.8-.4-1.7-.6-3-.7C15.6-.8 15.2-.8 12-.8z"
											/><circle cx="12" cy="12" r="3.2" /><circle cx="18.4" cy="5.6" r="1.2" /></svg
										>
									</span>Instagram</label
								>
								<input
									id="social-instagram"
									type="text"
									bind:value={social.instagram}
									placeholder="@handle or profile URL"
								/>
							</div>
							<div class="social-field">
								<label for="social-youtube"
									><span class="icon" aria-hidden="true">
										<svg width="16" height="16" viewBox="0 0 24 24" fill="currentColor"
											><path
												d="M23.5 6.2a3.1 3.1 0 0 0-2.2-2.2C19.5 3.5 12 3.5 12 3.5s-7.5 0-9.3.5A3.1 3.1 0 0 0 .5 6.2 32 32 0 0 0 0 12a32 32 0 0 0 .5 5.8 3.1 3.1 0 0 0 2.2 2.2c1.8.5 9.3.5 9.3.5s7.5 0 9.3-.5a3.1 3.1 0 0 0 2.2-2.2 32 32 0 0 0 .5-5.8 32 32 0 0 0-.5-5.8zM9.7 15.5V8.5l6.2 3.5-6.2 3.5z"
											/></svg
										>
									</span>YouTube</label
								>
								<input
									id="social-youtube"
									type="text"
									bind:value={social.youtube}
									placeholder="channel URL"
								/>
							</div>
							<div class="social-field">
								<label for="social-tiktok"
									><span class="icon" aria-hidden="true">
										<svg width="16" height="16" viewBox="0 0 24 24" fill="currentColor"
											><path
												d="M19 7.5c-2 0-3.7-1.6-3.7-3.6V3h-3.2v10.6c0 1.5-1.2 2.7-2.8 2.7S6.5 15 6.5 13.6s1.2-2.7 2.8-2.7c.3 0 .6 0 .9.1V7.7c-.3 0-.6-.1-.9-.1-3.1 0-5.6 2.4-5.6 5.4S6.2 18.5 9.3 18.5s5.6-2.4 5.6-5.4v-4c1 1 2.4 1.7 4 1.7V7.5H19z"
											/></svg
										>
									</span>TikTok</label
								>
								<input
									id="social-tiktok"
									type="text"
									bind:value={social.tiktok}
									placeholder="@handle or profile URL"
								/>
							</div>
						</div>

						{#if error}<div class="error">{error}</div>{/if}
						<div class="form-actions">
							<button class="btn-primary" type="submit" disabled={loading}>
								{#if loading}Saving…{:else}Save Profile{/if}
							</button>
							<button class="btn-secondary" type="button" onclick={cancelEdit} disabled={loading}
								>Cancel</button
							>
						</div>
					</fieldset>
				</form>
			</div>
		{:else if fetching}
			<div class="profile-card loading-card">
				<p>Loading…</p>
			</div>
		{:else if error}
			<div class="profile-card error-card">
				<p class="error">{error}</p>
			</div>
		{:else}
			<div class="profile-view">
				<div class="profile-card profile-header">
					<div class="view-header">
						<div class="profile-main">
							{#if contributor?.avatar_url}
								<img
									src={contributor.avatar_url}
									alt="{displayNameText(displayName)}'s profile photo"
									class="profile-avatar"
								/>
							{:else}
								<div class="profile-avatar-placeholder">
									<span class="avatar-initials">{getInitials(displayNameText(displayName))}</span>
								</div>
							{/if}
							<div class="profile-info">
								<h1 class="profile-title">{displayNameText(displayName) || 'Your Profile'}</h1>
								{#if handle}
									<p class="handle">@{handle}</p>
								{/if}
							</div>
						</div>
						<button class="btn-primary" type="button" onclick={enterEdit}>Edit Profile</button>
					</div>

					{#if bio}
						<p class="bio">{bio}</p>
					{/if}

					{#if website || (contributor?.social_links && Object.values(contributor.social_links).some(Boolean))}
						<div class="links">
							{#if website}
								<a class="link website" href={website} target="_blank" rel="noopener"
									>{websiteLabel(website)}</a
								>
							{/if}
							{#if contributor?.social_links}
								{#each Object.entries(contributor.social_links) as [key, val]}
									{#if val}
										{@const href = getSocialLink(key, String(val))}
										{#if href}
											<a
												class="link icon"
												{href}
												target="_blank"
												rel="noopener"
												title={key}
												aria-label={key}
											>
												{@html socialIcon(key)}
												<span class="sr-only">{key}</span>
											</a>
										{/if}
									{/if}
								{/each}
							{/if}
						</div>
					{/if}
				</div>

				<div class="profile-card account-section">
					<h3 class="section-title">Account Details</h3>
					<div class="account-details">
						<div class="detail-row">
							<span class="detail-label">Email</span>
							<span class="detail-value">{authEmail || 'Unavailable'}</span>
						</div>
						<div class="detail-row">
							<span class="detail-label">Profile URL</span>
							<span class="detail-value">
								{#if profilePath}
									<a href={profilePath} class="profile-link">{profilePath}</a>
								{:else}
									Not available
								{/if}
							</span>
						</div>
					</div>
				</div>

				<!-- Security Settings Section -->
				<div class="profile-card security-section">
					<h3 class="section-title">Security Settings</h3>
					<div class="security-content">
						<!-- Email Change Section -->
						<div class="security-info">
							<div class="security-item">
								<div class="security-icon">📧</div>
								<div class="security-details">
									<h4>Email Address</h4>
									<p class="security-description">
										Change your account email address. Your reputation and all data will be preserved.
									</p>
									<div class="current-email">
										<span class="email-label">Current Email:</span>
										<span class="email-value">{user?.email || 'Not set'}</span>
									</div>
								</div>
							</div>

							{#if !showChangeEmail}
								<button class="btn-secondary" onclick={() => (showChangeEmail = true)}>
									Change Email Address
								</button>
							{/if}

							{#if showChangeEmail}
								<div class="change-email-form">
									<h4>Change Email Address</h4>
									<p class="form-description">
										Enter your new email address. We'll send a verification link to confirm the change.
										Your account will continue to use your current email until you verify the new one.
									</p>

									<label class="field">
										<span>Current Email</span>
										<input type="email" value={user?.email || ''} readonly disabled />
									</label>

									<label class="field">
										<span>New Email Address</span>
										<input
											type="email"
											bind:value={newEmail}
											placeholder="your.new@email.com"
											disabled={changingEmail || emailVerificationSent}
										/>
										<small class="hint">You will need to verify this email address</small>
									</label>

									{#if emailChangeError}
										<div class="error-message">{emailChangeError}</div>
									{/if}

									{#if emailChangeSuccess}
										<div class="success-message verification-notice">
											<div class="notice-icon">✉️</div>
											<div class="notice-content">
												{emailChangeSuccess}
											</div>
										</div>
									{/if}

									{#if !emailVerificationSent}
										<div class="form-actions">
											<button
												class="btn-primary"
												onclick={handleChangeEmail}
												disabled={changingEmail}
											>
												{changingEmail ? 'Sending Verification...' : 'Send Verification Email'}
											</button>
											<button
												class="btn-secondary"
												onclick={() => {
													showChangeEmail = false;
													newEmail = '';
													emailChangeError = null;
													emailChangeSuccess = null;
												}}
												disabled={changingEmail}
											>
												Cancel
											</button>
										</div>
									{/if}
								</div>
							{/if}
						</div>

						<!-- Password Authentication Section -->
						<div class="security-info">
							<div class="security-item">
								<div class="security-icon">🔐</div>
								<div class="security-details">
									<h4>Authentication Methods</h4>
									<p class="security-description">
										Manage your sign-in methods. You can add email/password as a backup to your OAuth accounts.
									</p>
									<div class="auth-methods-list">
										{#if user?.email}
											<div class="auth-method">
												<span class="method-icon">✓</span>
												<span class="method-name">Email ({user.email})</span>
											</div>
										{/if}

										<!-- Show all auth providers (OAuth + email-password) from login_providers -->
										{#if authProviders.length > 0}
											{#each authProviders as providerId}
												{@const providerInfo = getProviderInfo(providerId)}
												<div class="auth-method">
													<span class="method-icon">{providerInfo.icon}</span>
													<span class="method-name">{providerInfo.name}</span>
												</div>
											{/each}
										{/if}

										<!-- Show loading state -->
										{#if loadingProviders}
											<div class="auth-method loading">
												<span class="method-icon">⏳</span>
												<span class="method-name">Loading...</span>
											</div>
										{/if}
									</div>
								</div>
							</div>

							{#if !authProviders.includes('email-password') && !showAddPassword}
								<button class="btn-secondary" onclick={() => (showAddPassword = true)}>
									Add Email/Password Authentication
								</button>
							{/if}

							{#if showAddPassword}
								<div class="add-password-form">
									<h4>Add Password Authentication</h4>
									<p class="form-description">
										Create a password to enable email/password sign-in as a backup to your OAuth
										method.
									</p>

									<label class="field">
										<span>Email (for password reset)</span>
										<input
											type="email"
											bind:value={newPasswordEmail}
											placeholder={user?.email || 'your@email.com'}
											readonly={!!user?.email}
										/>
										<small class="hint">
											{user?.email ? 'Using your account email' : 'Enter your email address'}
										</small>
									</label>

									<label class="field">
										<span>New Password</span>
										<input
											type="password"
											bind:value={newPassword}
											placeholder="Enter a strong password"
											minlength="8"
										/>
										<small class="hint">Minimum 8 characters</small>
									</label>

									<label class="field">
										<span>Confirm Password</span>
										<input
											type="password"
											bind:value={confirmPassword}
											placeholder="Re-enter your password"
										/>
									</label>

									{#if passwordError}
										<div class="error-message">{passwordError}</div>
									{/if}

									{#if passwordSuccess}
										<div class="success-message">{passwordSuccess}</div>
									{/if}

									<div class="form-actions">
										<button
											class="btn-primary"
											onclick={handleAddPassword}
											disabled={addingPassword}
										>
											{addingPassword ? 'Adding...' : 'Add Password'}
										</button>
										<button
											class="btn-secondary"
											onclick={() => {
												showAddPassword = false;
												newPassword = '';
												confirmPassword = '';
												passwordError = null;
											}}
											disabled={addingPassword}
										>
											Cancel
										</button>
									</div>
								</div>
							{/if}

							{#if authProviders.includes('email-password') && !showChangePassword}
								<button class="btn-secondary" onclick={() => (showChangePassword = true)}>
									Change Password
								</button>
							{/if}

							{#if showChangePassword}
								<div class="add-password-form">
									<h4>Change Password</h4>
									<p class="form-description">
										Update your password for email/password sign-in.
									</p>

									<label class="field">
										<span>Current Password</span>
										<input
											type="password"
											bind:value={currentPassword}
											placeholder="Enter your current password"
										/>
									</label>

									<label class="field">
										<span>New Password</span>
										<input
											type="password"
											bind:value={newPassword}
											placeholder="Enter a strong password"
											minlength="8"
										/>
										<small class="hint">Minimum 8 characters</small>
									</label>

									<label class="field">
										<span>Confirm New Password</span>
										<input
											type="password"
											bind:value={confirmPassword}
											placeholder="Re-enter your new password"
										/>
									</label>

									{#if passwordError}
										<div class="error-message">{passwordError}</div>
									{/if}

									{#if passwordSuccess}
										<div class="success-message">{passwordSuccess}</div>
									{/if}

									<div class="form-actions">
										<button
											class="btn-primary"
											onclick={handleChangePassword}
											disabled={changingPassword}
										>
											{changingPassword ? 'Changing...' : 'Change Password'}
										</button>
										<button
											class="btn-secondary"
											onclick={() => {
												showChangePassword = false;
												currentPassword = '';
												newPassword = '';
												confirmPassword = '';
												passwordError = null;
												passwordSuccess = null;
											}}
											disabled={changingPassword}
										>
											Cancel
										</button>
									</div>
								</div>
							{/if}
						</div>

						<!-- Security Keys (WebAuthn) Section -->
						<div class="security-info">
							<div class="security-item">
								<div class="security-icon">🔑</div>
								<div class="security-details">
									<h4>Security Keys</h4>
									<p class="security-description">
										Add hardware security keys or use built-in biometric authentication (TouchID/FaceID) for enhanced security.
									</p>
								</div>
							</div>

							<!-- List of existing security keys -->
							{#if securityKeys.length > 0}
								<div class="security-keys-list">
									<h4>Registered Security Keys</h4>
									<ul class="keys-list">
										{#each securityKeys as key, index}
											<li class="key-item">
												<div class="key-info">
													<span class="key-icon">🔐</span>
													<div class="key-details">
														<strong>{key.nickname || `Security Key #${index + 1}`}</strong>
														<small class="credential-id">ID: ...{key.credentialId?.substring(key.credentialId.length - 8)}</small>
													</div>
												</div>
												<button
													class="btn-danger-small"
													onclick={() => removeSecurityKey(key.id, key.credentialId)}
												>
													Remove
												</button>
											</li>
										{/each}
									</ul>
								</div>
							{/if}

							{#if !showAddSecurityKey}
								<button class="btn-secondary" onclick={() => (showAddSecurityKey = true)}>
									Add Security Key
								</button>
							{/if}

							{#if showAddSecurityKey}
								<div class="add-password-form">
									<h4>Add Security Key</h4>
									<p class="form-description">
										Give your security key a memorable name, then follow the prompts to register it.
									</p>

									<label class="field">
										<span>Key Nickname</span>
										<input
											type="text"
											bind:value={securityKeyName}
											placeholder="e.g., YubiKey 5, TouchID"
											maxlength="50"
										/>
										<small class="hint">Choose a name that helps you identify this key</small>
									</label>

									{#if securityKeyError}
										<div class="error-message">{securityKeyError}</div>
									{/if}

									{#if securityKeySuccess}
										<div class="success-message">{securityKeySuccess}</div>
									{/if}

									<div class="form-actions">
										<button
											class="btn-primary"
											onclick={handleAddSecurityKey}
											disabled={addingSecurityKey}
										>
											{addingSecurityKey ? 'Registering...' : 'Register Security Key'}
										</button>
										<button
											class="btn-secondary"
											onclick={() => {
												showAddSecurityKey = false;
												securityKeyName = '';
												securityKeyError = null;
												securityKeySuccess = null;
											}}
											disabled={addingSecurityKey}
										>
											Cancel
										</button>
									</div>
								</div>
							{/if}
						</div>

						<!-- Multi-Factor Authentication Section -->
						<div class="security-info">
							<div class="security-item">
								<div class="security-icon">🔐</div>
								<div class="security-details">
									<h4>Multi-Factor Authentication</h4>
									<p class="security-description">
										Add an extra layer of security by requiring a verification code from your authenticator app when signing in.
									</p>
									<p class="mfa-status {mfaEnabled ? 'enabled' : 'disabled'}">
										{mfaEnabled ? '✓ Enabled' : '✗ Not enabled'}
									</p>
								</div>
							</div>

							{#if mfaError}
								<div class="error-message">{mfaError}</div>
							{/if}

							{#if mfaSuccess}
								<div class="success-message">{mfaSuccess}</div>
							{/if}

							{#if !mfaEnabled}
								{#if !showMfaSetup}
									<button class="btn-secondary" onclick={startMfaSetup} disabled={settingUpMfa}>
										{settingUpMfa ? 'Setting up...' : 'Enable MFA'}
									</button>
								{:else}
									<div class="form-section">
										<h4>Set up MFA</h4>
										<p>Scan this QR code with your authenticator app (Google Authenticator, Authy, 1Password, etc.):</p>

										{#if mfaQrCode}
											<div class="qr-code-container">
												<img src={mfaQrCode} alt="MFA QR Code" class="qr-code" />
											</div>
										{/if}

										{#if mfaSecret}
											<div class="secret-key">
												<p><strong>Or enter this key manually:</strong></p>
												<code>{mfaSecret}</code>
											</div>
										{/if}

										<div class="form-group">
											<label for="mfaVerificationCode">Enter verification code from your app:</label>
											<input
												id="mfaVerificationCode"
												type="text"
												bind:value={mfaVerificationCode}
												placeholder="000000"
												maxlength="6"
												pattern="[0-9]*"
												inputmode="numeric"
											/>
										</div>

										<div class="form-actions">
											<button
												class="btn-primary"
												onclick={completeMfaSetup}
												disabled={enablingMfa || !mfaVerificationCode}
											>
												{enablingMfa ? 'Verifying...' : 'Verify and Enable'}
											</button>
											<button
												class="btn-secondary"
												onclick={() => {
													showMfaSetup = false;
													mfaVerificationCode = '';
													mfaQrCode = '';
													mfaSecret = '';
													mfaError = null;
												}}
												disabled={enablingMfa}
											>
												Cancel
											</button>
										</div>
									</div>
								{/if}
							{:else}
								<div class="form-section">
									<p><strong>To disable MFA, enter a verification code from your authenticator app:</strong></p>

									<div class="form-group">
										<label for="mfaDisableCode">Verification code:</label>
										<input
											id="mfaDisableCode"
											type="text"
											bind:value={mfaVerificationCode}
											placeholder="000000"
											maxlength="6"
											pattern="[0-9]*"
											inputmode="numeric"
										/>
									</div>

									<div class="form-actions">
										<button
											class="btn-danger"
											onclick={disableMfa}
											disabled={disablingMfa || !mfaVerificationCode}
										>
											{disablingMfa ? 'Disabling...' : 'Disable MFA'}
										</button>
									</div>
								</div>
							{/if}
						</div>

						<!-- Password Reset Section -->
						<div class="security-info">
							<div class="security-item">
								<div class="security-icon">🔑</div>
								<div class="security-details">
									<h4>Password Reset</h4>
									<p class="security-description">
										Send a password reset link to your email address.
									</p>
								</div>
							</div>

							{#if passwordResetError}
								<div class="error-message">{passwordResetError}</div>
							{/if}

							{#if passwordResetSuccess}
								<div class="success-message">{passwordResetSuccess}</div>
							{/if}

							<button
								class="btn-secondary"
								onclick={sendPasswordReset}
								disabled={passwordResetSending}
							>
								{passwordResetSending ? 'Sending email...' : 'Send password reset email'}
							</button>
						</div>
					</div>
				</div>

				{#if contributor?.role === 'admin'}
					<div class="profile-card analysis-credits-section">
						<h3 class="section-title" hidden>Analysis Access</h3>
						<div class="credits-info">
							<div class="credit-status unlimited">
								<div class="status-icon">🌟</div>
								<div class="status-text">
									<div class="status-label">Root Administrator</div>
									<div class="status-description">
										You have unlimited analysis access with root administrative privileges and
										complete role management.
									</div>
								</div>
							</div>
						</div>
					</div>

					<!-- Admin Credit Management Section -->
					<div class="profile-card admin-credit-management-section">
						<h3 class="section-title">Credit Management</h3>
						<div class="credit-management-info">
							<p class="section-description">Add purchased credits to user accounts.</p>

							{#if creditManagementError}
								<div class="error-message">{creditManagementError}</div>
							{/if}

							{#if creditManagementSuccess}
								<div class="success-message">{creditManagementSuccess}</div>
							{/if}

							<div class="form-section">
								<div class="form-group">
									<label for="creditSearchTerm">Search for user:</label>
									<input
										id="creditSearchTerm"
										type="text"
										bind:value={creditSearchTerm}
										oninput={searchUsers}
										placeholder="Enter email, handle, or display name..."
										disabled={creditManagementLoading}
									/>
								</div>

								{#if creditSearchResults.length > 0}
									<div class="user-search-results">
										{#each creditSearchResults as searchResult}
											<button
												type="button"
												class="user-search-result {selectedUser?.id === searchResult.id ? 'selected' : ''}"
												onclick={() => {
													selectedUser = searchResult;
													creditSearchTerm = searchResult.auth_email || searchResult.handle;
													creditSearchResults = [];
												}}
											>
												<div class="user-info">
													<div class="user-name">{searchResult.display_name || searchResult.handle || 'Unknown'}</div>
													<div class="user-email">{searchResult.auth_email || ''}</div>
												</div>
												<div class="user-credits">
													<span class="credits-label">Credits:</span>
													<span class="credits-value">{searchResult.purchased_credits_remaining || 0}</span>
												</div>
											</button>
										{/each}
									</div>
								{/if}

								{#if selectedUser}
									<div class="selected-user-card">
										<div class="selected-user-info">
											<strong>{selectedUser.display_name || selectedUser.handle}</strong>
											<span class="user-email-small">{selectedUser.auth_email}</span>
											<span class="current-credits">Current credits: {selectedUser.purchased_credits_remaining || 0}</span>
										</div>
										<button
											type="button"
											class="btn-text-danger"
											onclick={() => {
												selectedUser = null;
												creditSearchTerm = '';
											}}
										>
											Clear
										</button>
									</div>
								{/if}

								<div class="form-group">
									<label for="creditsToAdd">Credits to add:</label>
									<input
										id="creditsToAdd"
										type="number"
										bind:value={creditsToAdd}
										min="1"
										placeholder="Enter amount..."
										disabled={creditManagementLoading || !selectedUser}
									/>
								</div>

								<button
									class="btn-primary"
									onclick={addCredits}
									disabled={creditManagementLoading || !selectedUser || !creditsToAdd || creditsToAdd <= 0}
								>
									{creditManagementLoading ? 'Adding credits...' : 'Add Credits'}
								</button>
							</div>
						</div>
					</div>
				{:else if contributor?.role === 'slartibartfast'}
					<div class="profile-card analysis-credits-section">
						<h3 class="section-title" hidden>Analysis Access</h3>
						<div class="credits-info">
							<div class="credit-status unlimited">
								<div class="status-icon">👑</div>
								<div class="status-text">
									<div class="status-label">Site Manager</div>
									<div class="status-description">
										You have unlimited analysis access and manage featured content, disputes, and
										site operations.
									</div>
								</div>
							</div>
						</div>
					</div>
				{:else}
					<div class="profile-card analysis-credits-section">
						<h3 class="section-title">Analysis Credits</h3>
						<div class="credits-info">
							{#if !contributor?.analysis_enabled}
								<div class="credit-status disabled">
									<div class="status-icon">🚫</div>
									<div class="status-text">
										<div class="status-label">Analysis Disabled</div>
										<div class="status-description">
											Contact an administrator to enable analysis access.
										</div>
									</div>
								</div>
							{:else if contributor?.analysis_limit === null}
								<div class="credit-status unlimited">
									<div class="status-icon">∞</div>
									<div class="status-text">
										<div class="status-label">Unlimited Access</div>
										<div class="status-description">You have unlimited analysis credits.</div>
									</div>
								</div>
							{:else}
								<div class="credit-status limited">
									<div class="status-icon">🔢</div>
									<div class="status-text">
										<!-- Monthly Credits -->
										<div class="credit-tier">
											<div class="status-label">
												Monthly: {(contributor?.analysis_limit || 0) -
													(contributor?.analysis_count_used || 0)}
												of {contributor?.analysis_limit || 0} remaining
											</div>
											<div class="status-description">Resets at the end of the month</div>
										</div>

										<!-- Purchased Credits -->
										<div class="credit-tier">
											<div class="status-label">
												Purchased: {(contributor?.purchased_credits_total || 0) -
													(contributor?.purchased_credits_used || 0)}
												of {contributor?.purchased_credits_total || 0} available
											</div>
											<div class="status-description">
												Used only after monthly credits are exhausted
											</div>
										</div>
									</div>
								</div>
							{/if}
						</div>
					</div>
				{/if}

				<!-- Admin Credit Management -->
				{#if contributor?.role === 'admin'}
					<div class="profile-card admin-credit-management-section">
						<h3 class="section-title">Credit Management</h3>
						<div class="credit-management-info">
							<p class="section-description">
								Add or set purchased credits for user accounts.
							</p>

							<!-- Error/Success messages -->
							{#if creditManagementError}
								<div class="error-message">{creditManagementError}</div>
							{/if}

							{#if creditManagementSuccess}
								<div class="success-message">{creditManagementSuccess}</div>
							{/if}

							<div class="form-section">
								<!-- Operation mode toggle -->
								<div class="form-group">
									<label>Operation Mode:</label>
									<div class="mode-toggle">
										<button
											type="button"
											class="mode-button {creditOperationMode === 'add' ? 'active' : ''}"
											onclick={() => (creditOperationMode = 'add')}
										>
											Add Credits
										</button>
										<button
											type="button"
											class="mode-button {creditOperationMode === 'set' ? 'active' : ''}"
											onclick={() => (creditOperationMode = 'set')}
										>
											Set Credits
										</button>
									</div>
								</div>

								<!-- User search input -->
								<div class="form-group">
									<label for="creditSearchTerm">Search for user:</label>
									<input
										id="creditSearchTerm"
										type="text"
										bind:value={creditSearchTerm}
										oninput={searchUsers}
										placeholder="Enter email, handle, or display name..."
										class="form-input"
									/>
								</div>

								<!-- Search results dropdown -->
								{#if creditSearchResults.length > 0}
									<div class="user-search-results">
										{#each creditSearchResults as searchResult}
											<button
												type="button"
												class="user-search-result {selectedUser?.id === searchResult.id
													? 'selected'
													: ''}"
												onclick={() => {
													selectedUser = searchResult;
													creditSearchTerm =
														searchResult.auth_email || searchResult.handle;
													creditSearchResults = [];
													// Pre-populate set mode with current credits
													if (creditOperationMode === 'set') {
														creditsToSet = searchResult.purchased_credits_remaining || 0;
													}
												}}
											>
												<div class="user-info">
													<div class="user-name">
														{searchResult.display_name || searchResult.handle || 'Unknown'}
													</div>
													<div class="user-email">{searchResult.auth_email || ''}</div>
												</div>
												<div class="user-credits">
													<span class="credits-label">Credits:</span>
													<span class="credits-value"
														>{searchResult.purchased_credits_remaining || 0}</span
													>
												</div>
											</button>
										{/each}
									</div>
								{/if}

								<!-- Selected user display -->
								{#if selectedUser}
									<div class="selected-user-card">
										<div class="selected-user-info">
											<strong>{selectedUser.display_name || selectedUser.handle}</strong>
											<span class="user-email-small">{selectedUser.auth_email}</span>
											<span class="current-credits"
												>Current credits: {selectedUser.purchased_credits_remaining || 0}</span
											>
										</div>
										<button
											type="button"
											class="btn-text-danger"
											onclick={() => {
												selectedUser = null;
												creditSearchTerm = '';
												creditsToAdd = 0;
												creditsToSet = 0;
											}}
										>
											Clear
										</button>
									</div>
								{/if}

								<!-- Credits input (conditional based on mode) -->
								{#if creditOperationMode === 'add'}
									<div class="form-group">
										<label for="creditsToAdd">Credits to add:</label>
										<input
											id="creditsToAdd"
											type="number"
											bind:value={creditsToAdd}
											min="1"
											placeholder="Enter amount..."
											class="form-input"
											disabled={creditManagementLoading || !selectedUser}
										/>
									</div>
								{:else}
									<div class="form-group">
										<label for="creditsToSet">Set credits to:</label>
										<input
											id="creditsToSet"
											type="number"
											bind:value={creditsToSet}
											min="0"
											placeholder="Enter amount..."
											class="form-input"
											disabled={creditManagementLoading || !selectedUser}
										/>
										<p class="input-hint">
											This will set both total and remaining credits to this value.
										</p>
									</div>
								{/if}

								<!-- Submit button -->
								<button
									class="btn-primary"
									onclick={manageCredits}
									disabled={creditManagementLoading ||
										!selectedUser ||
										(creditOperationMode === 'add' && (!creditsToAdd || creditsToAdd <= 0)) ||
										(creditOperationMode === 'set' && creditsToSet < 0)}
								>
									{creditManagementLoading
										? 'Processing...'
										: creditOperationMode === 'add'
											? 'Add Credits'
											: 'Set Credits'}
								</button>
							</div>
						</div>
					</div>
				{/if}

				<div class="profile-card stats-section">
					<h3 class="section-title" hidden>Your Statistics</h3>
					<div class="stats-grid">
						<div class="stat-card">
							<div class="stat-number">
								{#if statsLoading}
									<span class="loading-text">...</span>
								{:else}
									{stats.goodFaithRate}%
								{/if}
							</div>
							<div class="stat-label">Good-Faith Rate</div>
						</div>
						<div class="stat-card">
							<div class="stat-number">
								{#if statsLoading}
									<span class="loading-text">...</span>
								{:else}
									{stats.sourceAccuracy}%
								{/if}
							</div>
							<div class="stat-label">Source Accuracy</div>
						</div>
						<div class="stat-card">
							<div class="stat-number">
								{#if statsLoading}
									<span class="loading-text">...</span>
								{:else}
									{stats.reputationScore.toLocaleString()}
								{/if}
							</div>
							<div class="stat-label">Reputation Score</div>
						</div>
					</div>
					<div class="activity-grid">
						<div class="activity-stat">
							<span class="activity-count">{stats.totalDiscussions.toLocaleString()}</span>
							<span class="activity-label">discussions created</span>
						</div>
						<div class="activity-stat">
							<span class="activity-count">{stats.totalPosts.toLocaleString()}</span>
							<span class="activity-label">comments posted</span>
						</div>
						<div class="activity-stat">
							<span class="activity-count">{stats.participatedDiscussions.toLocaleString()}</span>
							<span class="activity-label">discussions joined</span>
						</div>
					</div>
				</div>

				<div class="profile-card content-section">
					<h3 class="section-title">Recent Discussions</h3>
					{#if discussions.length === 0}
						<p class="empty-state">No discussions yet.</p>
					{:else}
						<div class="content-list">
							{#each discussions as d}
								<div class="content-item">
									<a href={`/discussions/${d.id}`} class="content-link">{d.title}</a>
									<span class="content-meta">{new Date(d.created_at).toLocaleDateString()}</span>
								</div>
							{/each}
						</div>
					{/if}
				</div>

				<div class="profile-card content-section">
					<h3 class="section-title">Recent Comments</h3>
					{#if posts.length === 0}
						<p class="empty-state">No comments yet.</p>
					{:else}
						<div class="content-list">
							{#each posts as p}
								<div class="content-item">
									<a
										href={p.status === 'draft'
											? `/discussions/${p.discussion_id}?replyDraftId=${p.id}`
											: `/discussions/${p.discussion_id}`}
										class="content-link"
										>{toTextSnippet(p.status === 'draft' ? p.draft_content || '' : p.content)}</a
									>
									<span class="content-meta">
										{p.status === 'draft' ? 'Draft • ' : ''}{new Date(
											p.created_at
										).toLocaleDateString()}
									</span>
								</div>
							{/each}
						</div>
					{/if}
				</div>
			</div>

			<!-- Legal Links Footer -->
			<div class="profile-legal-footer">
				<a href="/terms">Terms of Service</a>
				<span class="separator">•</span>
				<a href="/privacy">Privacy Policy</a>
				<span class="separator">•</span>
				<a href="/resources/community-guidelines">Community Guidelines</a>
			</div>
		{/if}
	{/if}
</div>

{#if showAuthOverlay}
	<div
		class="login-page-wrapper"
		role="dialog"
		aria-modal="true"
		aria-labelledby="auth-dialog-title"
	>
		<div class="login-container">
			<button
				class="close-auth-overlay"
				type="button"
				onclick={() => (showAuthOverlay = false)}
				aria-label="Close authentication panel">&times;</button
			>
			<h2 id="auth-dialog-title">{isLoginView ? 'Login' : 'Sign Up'}</h2>

			{#if activeAuthView === 'initial'}
				<div class="auth-method-buttons">
					<button
						aria-label="Continue with Email/Password"
						type="button"
						class="oauth-button"
						onclick={() => (activeAuthView = 'emailPassword')}>Continue with Email/Password</button
					>
					<button type="button" class="oauth-button" onclick={() => (activeAuthView = 'magicLink')}
						>{isLoginView ? 'Use Magic Link to Sign In' : 'Use Magic Link to Sign Up'}</button
					>
					<button
						type="button"
						class="oauth-button"
						onclick={() => (activeAuthView = 'securityKey')}
						>{isLoginView ? 'Sign In' : 'Sign Up'} with Security Key</button
					>
				</div>

				<div class="oauth-buttons">
					<button
						type="button"
						class="oauth-button"
						onclick={signInWithGoogle}
						aria-label="Sign in with Google"><span>Sign in with Google</span></button
					>
					<button
						type="button"
						class="oauth-button"
						onclick={signInWithGitHub}
						aria-label="Sign in with GitHub"><span>Sign in with GitHub</span></button
					>
				</div>
				<button
					type="button"
					class="toggle-auth-mode"
					onclick={() => toggleAuthModeView(!isLoginView)}
					>{isLoginView
						? "Don't have an account? Sign up"
						: 'Already have an account? Log in'}</button
				>
			{:else if activeAuthView === 'emailPassword'}
				<input type="email" placeholder="Email" bind:value={email} />
				<input type="password" placeholder="Password" bind:value={password} />
				<button type="button" class="auth-primary-action" onclick={isLoginView ? login : signup}
					>{isLoginView ? 'Login' : 'Sign Up'}</button
				>
				<button type="button" class="toggle-auth-mode" onclick={() => (activeAuthView = 'initial')}
					>Back to options</button
				>
			{:else if activeAuthView === 'magicLink'}
				<input type="email" placeholder="Email" bind:value={email} />
				<button type="button" class="oauth-button" onclick={sendMagicLink} disabled={magicLinkSent}
					>{magicLinkSent ? 'Magic Link Sent' : 'Send Magic Link'}</button
				>
				<button type="button" class="toggle-auth-mode" onclick={() => (activeAuthView = 'initial')}
					>Back to options</button
				>
			{:else if activeAuthView === 'securityKey'}
				<input type="email" placeholder="Email (required for Security Key)" bind:value={email} />
				<button
					type="button"
					class="oauth-button"
					onclick={isLoginView ? signInWithSecurityKey : signUpWithSecurityKey}
					>{isLoginView ? 'Sign In' : 'Sign Up'} with Security Key</button
				>
				<button type="button" class="toggle-auth-mode" onclick={() => (activeAuthView = 'initial')}
					>Back to options</button
				>
			{/if}

			{#if authError}
				<p class="auth-error" aria-live="polite">{authError}</p>
			{/if}
			{#if magicLinkSent}
				<p class="auth-success" aria-live="polite">Magic link sent. Check your email.</p>
			{/if}

			<div class="legal-links">
				<a href="/terms">Terms of Service</a>
				<a href="/privacy">Privacy Policy</a>
			</div>
		</div>
	</div>
{/if}

<style>
	/* Editorial profile page styling */
	.editorial-profile-page {
		display: flex;
		flex-direction: column;
		align-items: center;
		justify-content: center;
		margin-top: 2rem;
		background: var(--color-surface-alt);
		min-height: 100vh;
	}

	/* Profile card styling */
	.profile-card {
		background: var(--color-surface);
		border: 1px solid var(--color-border);
		border-radius: 8px;
		box-shadow: 0 2px 4px rgba(0, 0, 0, 0.05);
		position: relative;
		transition: box-shadow 0.2s ease;
	}

	.profile-card:hover {
		box-shadow: 0 4px 8px rgba(0, 0, 0, 0.1);
	}

	/* Layout */

	.profile-view {
		display: flex;
		flex-direction: column;
		gap: 2rem;
		width: 100%;
		max-width: 1000px;
	}

	/* Profile header */
	.profile-header {
		padding: 2rem;
	}

	.view-header {
		display: flex;
		justify-content: space-between;
		align-items: flex-start;
		gap: 2rem;
		margin-bottom: 1.5rem;
	}

	.profile-main {
		display: flex;
		align-items: flex-start;
		gap: 1.5rem;
	}

	.profile-avatar,
	.profile-avatar-placeholder {
		width: 120px;
		height: 120px;
		border-radius: 50%;
		flex-shrink: 0;
		border: 3px solid var(--color-border);
	}

	.profile-avatar {
		object-fit: cover;
		display: block;
	}

	.profile-avatar-placeholder {
		background: var(--color-surface-alt);
		display: flex;
		align-items: center;
		justify-content: center;
	}

	.avatar-initials {
		font-size: 2rem;
		font-weight: 600;
		color: var(--color-text-secondary);
	}

	.profile-info h1.profile-title {
		font-size: clamp(1.75rem, 4vw, 2.5rem);
		font-weight: 700;
		margin: 0 0 0.5rem 0;
		color: var(--color-text-primary);
		text-shadow: 0 2px 4px color-mix(in srgb, var(--color-text-primary) 10%, transparent);
	}

	.handle {
		font-size: 1.1rem;
		color: var(--color-text-secondary);
		margin: 0;
		font-weight: 500;
	}

	.bio {
		font-size: 1rem;
		line-height: 1.6;
		color: var(--color-text-secondary);
		margin: 0;
		max-width: 600px;
	}

	.links {
		display: flex;
		flex-wrap: wrap;
		gap: 1rem;
		margin-top: 1rem;
	}

	.links .link {
		color: var(--color-primary);
		text-decoration: none;
		display: inline-flex;
		align-items: center;
		gap: 0.5rem;
		font-weight: 500;
		transition: all 0.3s cubic-bezier(0.4, 0, 0.2, 1);
	}

	.links .link:hover {
		color: var(--color-accent);
		transform: translateY(-1px);
	}

	.links .link.icon {
		width: 40px;
		height: 40px;
		border-radius: 20px;
		justify-content: center;
		background: color-mix(in srgb, var(--color-primary) 15%, transparent);
		backdrop-filter: blur(10px);
		border: 1px solid color-mix(in srgb, var(--color-primary) 20%, transparent);
	}

	.links .link.icon:hover {
		background: color-mix(in srgb, var(--color-primary) 25%, transparent);
		border-color: color-mix(in srgb, var(--color-primary) 40%, transparent);
		transform: translateY(-2px);
		box-shadow: 0 4px 12px color-mix(in srgb, var(--color-primary) 20%, transparent);
	}
	/* Sections */
	.section-title {
		font-size: 1.3rem;
		font-weight: 600;
		margin: 0 0 1.5rem 0;
		color: var(--color-text-primary);
	}

	.account-section,
	.stats-section,
	.content-section {
		padding: 2rem;
	}

	/* Account details */
	.account-details {
		display: flex;
		flex-direction: column;
		gap: 1rem;
		margin-bottom: 1rem;
	}

	.detail-row {
		display: flex;
		justify-content: space-between;
		align-items: center;
		padding: 1rem 0;
		border-bottom: 1px solid color-mix(in srgb, var(--color-border) 20%, transparent);
	}

	.detail-row:last-child {
		border-bottom: none;
	}

	.detail-label {
		font-weight: 600;
		color: var(--color-text-secondary);
	}

	.detail-value {
		color: var(--color-text-primary);
		text-align: right;
	}

	.profile-link {
		color: var(--color-primary);
		text-decoration: none;
		font-weight: 500;
	}

	.profile-link:hover {
		color: var(--color-accent);
		text-decoration: underline;
	}

	.section-hint {
		color: var(--color-text-secondary);
		font-size: 0.9rem;
		margin: 0;
		opacity: 0.8;
	}

	/* Statistics */
	.stats-grid {
		display: flex;
		justify-content: center;
		gap: 1.5rem;
		margin-bottom: 2rem;
	}

	.stat-card {
		background: color-mix(in srgb, var(--color-surface) 60%, transparent);
		backdrop-filter: blur(10px);
		border: 1px solid color-mix(in srgb, var(--color-border) 30%, transparent);
		border-radius: 20px;
		padding: 0.5rem;
		max-width: 8rem;
		text-align: center;
		transition: all 0.3s cubic-bezier(0.4, 0, 0.2, 1);
	}

	.stat-card:hover {
		transform: translateY(-2px);
		background: color-mix(in srgb, var(--color-surface) 70%, transparent);
		border-color: color-mix(in srgb, var(--color-primary) 30%, transparent);
		box-shadow: 0 8px 24px color-mix(in srgb, var(--color-primary) 10%, transparent);
	}

	.stat-number {
		font-size: 1.5rem;
		font-weight: 700;
		color: var(--color-primary);
		margin-bottom: 0.5rem;
		text-shadow: 0 2px 4px color-mix(in srgb, var(--color-primary) 20%, transparent);
	}

	.stat-label {
		font-size: 0.7rem;
		font-weight: 500;
		color: var(--color-text-secondary);
		text-transform: uppercase;
		letter-spacing: 0.5px;
	}

	.activity-grid {
		display: flex;
		justify-content: center;
		gap: 1rem;
		padding-top: 1.5rem;
		border-top: 1px solid color-mix(in srgb, var(--color-border) 20%, transparent);
	}

	.activity-stat {
		text-align: center;
	}

	.activity-count {
		display: block;
		font-size: 1.5rem;
		font-weight: 600;
		color: var(--color-accent);
		margin-bottom: 0.25rem;
	}

	.activity-label {
		font-size: 0.85rem;
		color: var(--color-text-secondary);
		font-weight: 500;
	}

	/* Content sections */
	.content-list {
		display: flex;
		flex-direction: column;
		gap: 1rem;
	}

	.content-item {
		display: flex;
		justify-content: space-between;
		align-items: flex-start;
		gap: 1rem;
		padding: 1rem;
		background: color-mix(in srgb, var(--color-surface) 50%, transparent);
		border: 1px solid color-mix(in srgb, var(--color-border) 20%, transparent);
		border-radius: 16px;
		transition: all 0.3s cubic-bezier(0.4, 0, 0.2, 1);
	}

	.content-item:hover {
		background: color-mix(in srgb, var(--color-surface) 60%, transparent);
		border-color: color-mix(in srgb, var(--color-primary) 20%, transparent);
		transform: translateY(-1px);
		box-shadow: 0 4px 12px color-mix(in srgb, var(--color-primary) 5%, transparent);
	}

	.content-link {
		color: var(--color-text-primary);
		text-decoration: none;
		font-weight: 500;
		flex: 1;
		line-height: 1.5;
	}

	.content-link:hover {
		color: var(--color-primary);
	}

	.content-meta {
		color: var(--color-text-secondary);
		font-size: 0.85rem;
		font-weight: 500;
		white-space: nowrap;
	}

	.empty-state {
		text-align: center;
		color: var(--color-text-secondary);
		font-style: italic;
		padding: 2rem;
		margin: 0;
	}
	/* Form styling */
	.edit-form-container {
		padding: 2rem;
		min-width: 90vw;
		max-width: 800px;
		margin: 0 auto;
	}

	.profile-form {
		display: flex;
		flex-direction: column;
		gap: 1.5rem;
	}

	.profile-form fieldset {
		border: none;
		padding: 0;
		margin: 0;
		min-width: 0;
	}

	.field {
		display: flex;
		flex-direction: column;
		gap: 0.5rem;
	}

	.field span {
		font-weight: 600;
		color: var(--color-text-primary);
	}

	.field input,
	.field textarea {
		padding: 1rem;
		border: 1px solid color-mix(in srgb, var(--color-border) 40%, transparent);
		border-radius: 16px;
		background: color-mix(in srgb, var(--color-surface) 60%, transparent);
		backdrop-filter: blur(10px);
		color: var(--color-text-primary);
		font-size: 1rem;
		transition: all 0.3s cubic-bezier(0.4, 0, 0.2, 1);
	}

	.field input:focus,
	.field textarea:focus {
		outline: none;
		border-color: var(--color-primary);
		background: color-mix(in srgb, var(--color-surface) 80%, transparent);
		box-shadow: 0 0 0 3px color-mix(in srgb, var(--color-primary) 15%, transparent);
		transform: translateY(-1px);
	}

	.field textarea {
		resize: vertical;
		min-height: 120px;
	}

	.field.read-only input {
		background: color-mix(in srgb, var(--color-surface) 30%, transparent);
		color: var(--color-text-secondary);
		cursor: not-allowed;
	}

	.hint {
		font-size: 0.85rem;
		color: var(--color-text-secondary);
		margin: 0;
	}

	.social-grid {
		display: grid;
		grid-template-columns: repeat(auto-fit, minmax(280px, 1fr));
		gap: 1rem;
	}

	.social-field {
		display: flex;
		flex-direction: column;
		gap: 0.5rem;
	}

	.social-field label {
		display: flex;
		align-items: center;
		gap: 0.5rem;
		font-weight: 600;
		color: var(--color-text-primary);
	}

	.social-field label .icon {
		width: 18px;
		height: 18px;
		color: var(--color-text-secondary);
	}
	/* Buttons */
	.btn-primary {
		background: var(--color-surface);
		color: var(--color-text-primary);
		border: 1px solid var(--color-border);
		padding: 0.625rem 1.25rem;
		border-radius: 3px;
		font-weight: 500;
		font-size: 14px;
		cursor: pointer;
		transition: all 0.15s ease;
		font-family: inherit;
		letter-spacing: 0.025em;
	}

	.btn-primary:hover:not(:disabled) {
		border-color: var(--color-primary);
		background: var(--color-surface-alt);
	}

	.btn-primary:disabled {
		opacity: 0.5;
		cursor: not-allowed;
	}

	.btn-secondary {
		background: color-mix(in srgb, var(--color-surface) 60%, transparent);
		backdrop-filter: blur(10px);
		color: var(--color-text-primary);
		border: 1px solid color-mix(in srgb, var(--color-border) 40%, transparent);
		padding: 1rem 2rem;
		border-radius: 16px;
		font-weight: 600;
		font-size: 1rem;
		cursor: pointer;
		transition: all 0.3s cubic-bezier(0.4, 0, 0.2, 1);
	}

	.btn-secondary:hover {
		background: color-mix(in srgb, var(--color-surface) 80%, transparent);
		border-color: color-mix(in srgb, var(--color-primary) 30%, transparent);
		transform: translateY(-1px);
	}

	.btn-secondary:disabled {
		opacity: 0.5;
		cursor: not-allowed;
		transform: none;
	}

	.form-actions {
		display: flex;
		gap: 1rem;
		flex-wrap: wrap;
		margin-top: 1rem;
	}

	/* Status messages */
	.sign-in-prompt {
		padding: 3rem;
		text-align: center;
		display: flex;
		flex-direction: column;
		align-items: center;
		gap: 1.5rem;
	}

	.sign-in-prompt p {
		font-size: 1.1rem;
		color: var(--color-text-secondary);
		margin: 0;
	}

	.logo-link {
		display: inline-block;
		transition: all 0.3s cubic-bezier(0.4, 0, 0.2, 1);
	}

	.logo-link:hover {
		transform: translateY(-2px);
	}

	.logo {
		width: 80px;
		height: 80px;
		object-fit: contain;
		filter: drop-shadow(0 4px 12px color-mix(in srgb, var(--color-primary) 15%, transparent));
		transition: all 0.3s cubic-bezier(0.4, 0, 0.2, 1);
	}

	.logo:hover {
		filter: drop-shadow(0 6px 16px color-mix(in srgb, var(--color-primary) 25%, transparent));
	}

	.sign-in-btn {
		margin-top: 0.5rem;
	}

	.success-banner {
		background: linear-gradient(
			135deg,
			color-mix(in srgb, var(--color-accent) 20%, transparent),
			color-mix(in srgb, var(--color-accent) 10%, transparent)
		);
		border: 1px solid color-mix(in srgb, var(--color-accent) 30%, transparent);
		color: var(--color-accent);
		padding: 1rem 1.5rem;
		border-radius: 16px;
		font-weight: 500;
		text-align: center;
		backdrop-filter: blur(10px);
	}

	.loading-card,
	.error-card {
		padding: 3rem;
		text-align: center;
	}

	.loading-card p {
		font-size: 1.1rem;
		color: var(--color-text-secondary);
		margin: 0;
	}

	.error {
		color: #ef4444;
		font-weight: 500;
		margin: 0;
	}

	.loading-text {
		color: var(--color-text-secondary);
		opacity: 0.7;
	}

	.sr-only {
		position: absolute;
		width: 1px;
		height: 1px;
		padding: 0;
		margin: -1px;
		overflow: hidden;
		clip: rect(0, 0, 0, 0);
		white-space: nowrap;
		border: 0;
	}

	/* Dark mode link overrides */
	:global([data-theme='dark']) .profile-link,
	:global([data-theme='dark']) .content-link:hover {
		color: #a9c8ff;
	}

	/* Mobile responsiveness */
	@media (max-width: 768px) {
		.view-header {
			flex-direction: column;
			align-items: center;
			gap: 1rem;
		}

		.profile-main {
			flex-direction: column;
			align-items: center;
			text-align: center;
			gap: 1rem;
		}

		.profile-avatar,
		.profile-avatar-placeholder {
			width: 100px;
			height: 100px;
		}

		.avatar-initials {
			font-size: 1.5rem;
		}

		.profile-info h1.profile-title {
			font-size: 2rem;
		}

		.stats-grid {
			grid-template-columns: 1fr;
			gap: 1rem;
		}

		.activity-grid {
			grid-template-columns: 1fr;
			gap: 0.75rem;
		}

		.content-item {
			flex-direction: column;
			align-items: flex-start;
			gap: 0.5rem;
		}

		.content-meta {
			white-space: normal;
		}

		.form-actions {
			flex-direction: column;
		}

		.btn-primary,
		.btn-secondary {
			width: 100%;
			text-align: center;
		}
	}

	@media (max-width: 480px) {
		.profile-card {
			border-radius: 20px;
		}

		.profile-header,
		.account-section,
		.stats-section,
		.content-section,
		.edit-form-container {
			padding: 1.5rem;
		}

		.social-grid {
			grid-template-columns: 1fr;
		}

		.detail-row {
			flex-direction: column;
			align-items: flex-start;
			gap: 0.5rem;
		}

		.detail-value {
			text-align: left;
		}
	}

	/* Analysis Credits Section */
	.analysis-credits-section,
	.admin-credit-management-section {
		padding: 1.5rem;
		position: relative;
		overflow: hidden;
	}

	.admin-credit-management-section .section-description {
		color: var(--color-text-secondary);
		margin-bottom: 1rem;
		font-size: 0.9rem;
	}

	.user-search-results {
		display: flex;
		flex-direction: column;
		gap: 0.5rem;
		margin: 1rem 0;
		max-height: 300px;
		overflow-y: auto;
		border: 1px solid var(--color-border);
		border-radius: 8px;
		padding: 0.5rem;
		background: var(--color-surface);
	}

	.user-search-result {
		display: flex;
		justify-content: space-between;
		align-items: center;
		padding: 0.75rem;
		border: 1px solid var(--color-border);
		border-radius: 8px;
		background: var(--color-surface);
		cursor: pointer;
		transition: all 0.2s ease;
		text-align: left;
		width: 100%;
	}

	.user-search-result:hover {
		background: var(--color-surface-alt);
		border-color: var(--color-primary);
		transform: translateX(4px);
	}

	.user-search-result.selected {
		background: color-mix(in srgb, var(--color-primary) 10%, transparent);
		border-color: var(--color-primary);
	}

	.user-info {
		flex: 1;
	}

	.user-name {
		font-weight: 600;
		color: var(--color-text-primary);
		margin-bottom: 0.25rem;
	}

	.user-email {
		font-size: 0.875rem;
		color: var(--color-text-secondary);
	}

	.user-credits {
		display: flex;
		gap: 0.5rem;
		align-items: center;
	}

	.credits-label {
		font-size: 0.875rem;
		color: var(--color-text-secondary);
	}

	.credits-value {
		font-weight: 700;
		color: var(--color-primary);
	}

	.selected-user-card {
		display: flex;
		justify-content: space-between;
		align-items: center;
		padding: 1rem;
		border: 2px solid var(--color-primary);
		border-radius: 8px;
		background: color-mix(in srgb, var(--color-primary) 5%, transparent);
		margin-bottom: 1rem;
	}

	.selected-user-info {
		display: flex;
		flex-direction: column;
		gap: 0.25rem;
	}

	.user-email-small {
		font-size: 0.875rem;
		color: var(--color-text-secondary);
	}

	.current-credits {
		font-size: 0.875rem;
		font-weight: 600;
		color: var(--color-primary);
	}

	.btn-text-danger {
		color: var(--color-danger);
		background: transparent;
		border: none;
		padding: 0.5rem 1rem;
		border-radius: 6px;
		cursor: pointer;
		font-size: 0.875rem;
		transition: all 0.2s ease;
	}

	.btn-text-danger:hover {
		background: color-mix(in srgb, var(--color-danger) 10%, transparent);
	}

	.credits-info {
		padding: 0.5rem 0;
	}

	.credit-status {
		display: flex;
		align-items: center;
		gap: 1rem;
		padding: 1.25rem;
		border-radius: 16px;
		background: color-mix(in srgb, var(--color-surface-alt) 40%, transparent);
		backdrop-filter: blur(10px);
		border: 1px solid color-mix(in srgb, var(--color-border) 30%, transparent);
		transition: all 0.3s ease;
	}

	.credit-status:hover {
		background: color-mix(in srgb, var(--color-surface-alt) 60%, transparent);
		transform: translateY(-2px);
		box-shadow: 0 8px 25px color-mix(in srgb, var(--color-primary) 10%, transparent);
	}

	.status-icon {
		font-size: 2rem;
		filter: drop-shadow(0 2px 4px color-mix(in srgb, var(--color-primary) 15%, transparent));
	}

	.status-text {
		flex: 1;
	}

	.status-label {
		font-size: 1.125rem;
		font-weight: 700;
		color: var(--color-text-primary);
		margin-bottom: 0.25rem;
		font-family: var(--font-family-display);
	}

	.status-description {
		font-size: 0.9rem;
		color: var(--color-text-secondary);
		line-height: 1.5;
	}

	.credit-status.disabled {
		border-color: color-mix(in srgb, #ef4444 40%, transparent);
		background: color-mix(in srgb, #ef4444 8%, transparent);
	}

	.credit-status.disabled:hover {
		background: color-mix(in srgb, #ef4444 12%, transparent);
		box-shadow: 0 8px 25px color-mix(in srgb, #ef4444 15%, transparent);
	}

	.credit-status.unlimited {
		border-color: color-mix(in srgb, #10b981 40%, transparent);
		background: color-mix(in srgb, #10b981 8%, transparent);
	}

	.credit-status.unlimited:hover {
		background: color-mix(in srgb, #10b981 12%, transparent);
		box-shadow: 0 8px 25px color-mix(in srgb, #10b981 15%, transparent);
	}

	.credit-status.limited {
		border-color: color-mix(in srgb, #f59e0b 40%, transparent);
		background: color-mix(in srgb, #f59e0b 8%, transparent);
	}

	.credit-status.limited:hover {
		background: color-mix(in srgb, #f59e0b 12%, transparent);
		box-shadow: 0 8px 25px color-mix(in srgb, #f59e0b 15%, transparent);
	}

	@media (max-width: 768px) {
		.credit-status {
			padding: 1rem;
			gap: 0.75rem;
		}

		.status-icon {
			font-size: 1.5rem;
		}

		.status-label {
			font-size: 1rem;
		}

		.status-description {
			font-size: 0.85rem;
		}
	}

	/* Authentication overlay styles */
	.login-page-wrapper {
		position: fixed;
		top: 0;
		left: 0;
		right: 0;
		bottom: 0;
		background: linear-gradient(
			135deg,
			color-mix(in srgb, var(--color-surface) 40%, transparent) 0%,
			color-mix(in srgb, var(--color-primary) 8%, transparent) 50%,
			color-mix(in srgb, var(--color-accent) 6%, transparent) 100%
		);
		backdrop-filter: blur(20px) saturate(1.2);
		display: flex;
		justify-content: center;
		align-items: center;
		z-index: 1000;
		padding: 1rem;
		animation: fadeIn 0.3s ease-out;
	}

	@keyframes fadeIn {
		from {
			opacity: 0;
		}
		to {
			opacity: 1;
		}
	}

	.login-container {
		position: relative;
		margin: 0;
		max-width: 480px;
		width: 100%;
		background: color-mix(in srgb, var(--color-surface-alt) 70%, transparent);
		backdrop-filter: blur(30px) saturate(1.3);
		border: 1px solid color-mix(in srgb, var(--color-border) 25%, transparent);
		padding: 3rem;
		border-radius: 30px;
		box-shadow:
			0 20px 60px color-mix(in srgb, var(--color-primary) 15%, transparent),
			0 8px 32px color-mix(in srgb, var(--color-surface) 20%, transparent);
		color: var(--color-text-primary);
		display: flex;
		flex-direction: column;
		animation: slideUp 0.4s cubic-bezier(0.4, 0, 0.2, 1);
	}

	@keyframes slideUp {
		from {
			transform: translateY(20px);
			opacity: 0;
		}
		to {
			transform: translateY(0);
			opacity: 1;
		}
	}

	#auth-dialog-title {
		text-align: center;
		font-size: clamp(1.75rem, 4vw, 2.25rem);
		font-weight: 900;
		color: var(--color-text-primary);
		margin-bottom: 2rem;
		font-family: var(--font-family-display);
		letter-spacing: -0.02em;
		position: relative;
	}

	#auth-dialog-title::after {
		content: '';
		position: absolute;
		bottom: -10px;
		left: 50%;
		transform: translateX(-50%);
		width: 40px;
		height: 3px;
		background: linear-gradient(90deg, var(--color-primary), var(--color-accent));
		border-radius: 2px;
	}

	.auth-method-buttons,
	.oauth-buttons {
		display: flex;
		flex-direction: column;
		gap: 0.75rem;
		margin-top: 1.5rem;
	}

	.oauth-buttons {
		padding-top: 1.5rem;
		border-top: 1px solid var(--color-border);
	}

	.auth-method-buttons button,
	.auth-method-buttons .oauth-button,
	.oauth-buttons .oauth-button {
		margin-bottom: 0;
	}

	.toggle-auth-mode {
		background: none;
		border: none;
		color: var(--color-primary);
		cursor: pointer;
		padding: 1rem 0;
		margin-top: 1.5rem;
		text-decoration: none;
		text-align: center;
		width: 100%;
		font-weight: 500;
		transition: all 0.2s ease;
		border-radius: 12px;
	}

	.toggle-auth-mode:hover {
		color: var(--color-accent);
		background: color-mix(in srgb, var(--color-primary) 5%, transparent);
	}

	.auth-primary-action {
		width: 100%;
		padding: 1rem 2rem;
		background: linear-gradient(135deg, var(--color-primary), var(--color-accent));
		color: var(--color-surface);
		border: none;
		border-radius: 16px;
		font-size: 1rem;
		font-weight: 600;
		font-family: var(--font-family-display);
		cursor: pointer;
		transition: all 0.3s cubic-bezier(0.4, 0, 0.2, 1);
		box-shadow: 0 8px 20px color-mix(in srgb, var(--color-primary) 25%, transparent);
		position: relative;
		overflow: hidden;
		margin-bottom: 1rem;
	}

	.auth-primary-action::before {
		content: '';
		position: absolute;
		top: 0;
		left: -100%;
		width: 100%;
		height: 100%;
		background: linear-gradient(90deg, transparent, rgba(255, 255, 255, 0.2), transparent);
		transition: left 0.5s;
	}

	.auth-primary-action:hover {
		transform: translateY(-2px);
		box-shadow: 0 12px 30px color-mix(in srgb, var(--color-primary) 35%, transparent);
		filter: brightness(1.05);
	}

	.auth-primary-action:hover::before {
		left: 100%;
	}

	.auth-primary-action:active {
		transform: translateY(0);
	}

	.close-auth-overlay {
		position: absolute;
		top: 1rem;
		right: 1rem;
		width: 40px;
		height: 40px;
		background: color-mix(in srgb, var(--color-surface-alt) 50%, transparent);
		backdrop-filter: blur(10px);
		border: 1px solid color-mix(in srgb, var(--color-border) 30%, transparent);
		border-radius: 12px;
		font-size: 1.5rem;
		color: var(--color-text-secondary);
		cursor: pointer;
		display: flex;
		align-items: center;
		justify-content: center;
		transition: all 0.2s ease;
	}

	.close-auth-overlay:hover {
		color: var(--color-text-primary);
		background: color-mix(in srgb, var(--color-surface-alt) 70%, transparent);
		transform: translateY(-1px);
		box-shadow: 0 4px 12px color-mix(in srgb, var(--color-primary) 10%, transparent);
	}

	.oauth-button {
		display: flex;
		align-items: center;
		justify-content: center;
		gap: 0.75rem;
		padding: 1rem 1.5rem;
		border-radius: 16px;
		cursor: pointer;
		transition: all 0.3s cubic-bezier(0.4, 0, 0.2, 1);
		border: 1px solid color-mix(in srgb, var(--color-border) 40%, transparent);
		background: color-mix(in srgb, var(--color-surface) 50%, transparent);
		backdrop-filter: blur(10px);
		color: var(--color-text-primary);
		font-weight: 500;
		position: relative;
		overflow: hidden;
	}

	.oauth-button::before {
		content: '';
		position: absolute;
		top: 0;
		left: -100%;
		width: 100%;
		height: 100%;
		background: linear-gradient(90deg, transparent, rgba(255, 255, 255, 0.1), transparent);
		transition: left 0.5s;
	}

	.oauth-button:hover {
		background: color-mix(in srgb, var(--color-surface) 70%, transparent);
		transform: translateY(-2px);
		box-shadow: 0 8px 25px color-mix(in srgb, var(--color-primary) 12%, transparent);
		border-color: color-mix(in srgb, var(--color-primary) 30%, transparent);
	}

	.oauth-button:hover::before {
		left: 100%;
	}

	.oauth-button[disabled] {
		opacity: 0.6;
		cursor: default;
	}

	.legal-links {
		margin-top: 1.5rem;
		text-align: center;
		font-size: 0.875rem;
	}

	.legal-links a {
		color: var(--color-text-secondary);
		text-decoration: none;
		margin: 0 0.5rem;
	}

	.legal-links a:hover {
		text-decoration: underline;
		color: var(--color-primary);
	}

	.profile-legal-footer {
		margin-top: 3rem;
		padding-top: 2rem;
		border-top: 1px solid color-mix(in srgb, var(--color-border) 30%, transparent);
		text-align: center;
		font-size: 0.875rem;
		color: var(--color-text-secondary);
	}

	.profile-legal-footer a {
		color: var(--color-text-secondary);
		text-decoration: none;
		transition: color 0.2s ease;
	}

	.profile-legal-footer a:hover {
		color: var(--color-primary);
		text-decoration: underline;
	}

	.profile-legal-footer .separator {
		margin: 0 0.75rem;
		opacity: 0.5;
	}

	.auth-error {
		color: #ef4444;
		margin-top: 0.75rem;
		font-size: 0.875rem;
	}

	.auth-success {
		color: #16a34a;
		margin-top: 0.75rem;
		font-size: 0.875rem;
	}

	.login-container input {
		padding: 1rem;
		border: 1px solid color-mix(in srgb, var(--color-border) 40%, transparent);
		border-radius: 16px;
		background: color-mix(in srgb, var(--color-surface) 60%, transparent);
		backdrop-filter: blur(10px);
		color: var(--color-text-primary);
		font-size: 1rem;
		transition: all 0.3s cubic-bezier(0.4, 0, 0.2, 1);
		margin-bottom: 1rem;
	}

	.login-container input:focus {
		outline: none;
		border-color: var(--color-primary);
		background: color-mix(in srgb, var(--color-surface) 80%, transparent);
		box-shadow: 0 0 0 3px color-mix(in srgb, var(--color-primary) 15%, transparent);
		transform: translateY(-1px);
	}

	.login-container input::placeholder {
		color: var(--color-text-secondary);
	}

	/* Security Settings Section */
	.security-section {
		margin-bottom: 2rem;
	}

	.security-content {
		display: flex;
		flex-direction: column;
		gap: 1.5rem;
	}

	.security-info {
		display: flex;
		flex-direction: column;
		gap: 1.5rem;
	}

	.security-item {
		display: flex;
		gap: 1rem;
		align-items: flex-start;
	}

	.security-icon {
		font-size: 2rem;
		flex-shrink: 0;
	}

	.security-details {
		flex: 1;
	}

	.security-details h4 {
		font-family: var(--font-family-display);
		font-size: 1.125rem;
		font-weight: 600;
		color: var(--color-text-primary);
		margin: 0 0 0.5rem 0;
	}

	.security-description {
		color: var(--color-text-secondary);
		font-size: 0.9375rem;
		margin: 0 0 1rem 0;
		line-height: var(--line-height-normal);
	}

	.auth-methods-list {
		display: flex;
		flex-direction: column;
		gap: 0.75rem;
		margin-top: 1rem;
	}

	.auth-method {
		display: flex;
		align-items: center;
		gap: 0.5rem;
		padding: 0.75rem 1rem;
		background: color-mix(in srgb, var(--color-surface-alt) 30%, transparent);
		border: 1px solid color-mix(in srgb, var(--color-border) 40%, transparent);
		border-radius: 8px;
		font-size: 0.9375rem;
	}

	.auth-method.not-configured {
		opacity: 0.6;
		border-style: dashed;
	}

	.auth-method.loading {
		opacity: 0.7;
		font-style: italic;
	}

	.method-icon {
		color: var(--color-primary);
		font-weight: 600;
		font-size: 1.1rem;
	}

	.auth-method.not-configured .method-icon {
		color: var(--color-text-secondary);
	}

	.auth-method.loading .method-icon {
		animation: pulse 1.5s ease-in-out infinite;
	}

	@keyframes pulse {
		0%, 100% { opacity: 1; }
		50% { opacity: 0.5; }
	}

	.method-name {
		color: var(--color-text-primary);
	}

	.add-password-form {
		margin-top: 1.5rem;
		padding: 1.5rem;
		background: color-mix(in srgb, var(--color-surface-alt) 20%, transparent);
		border: 1px solid color-mix(in srgb, var(--color-border) 30%, transparent);
		border-radius: 12px;
	}

	.add-password-form h4 {
		font-family: var(--font-family-display);
		font-size: 1rem;
		font-weight: 600;
		color: var(--color-text-primary);
		margin: 0 0 0.5rem 0;
	}

	.form-description {
		color: var(--color-text-secondary);
		font-size: 0.875rem;
		margin: 0 0 1.5rem 0;
		line-height: var(--line-height-normal);
	}

	.form-actions {
		display: flex;
		gap: 1rem;
		margin-top: 1.5rem;
	}

	.form-actions button {
		flex: 1;
	}

	.error-message {
		padding: 0.75rem 1rem;
		background: color-mix(in srgb, #ef4444 10%, transparent);
		border: 1px solid color-mix(in srgb, #ef4444 30%, transparent);
		border-radius: 8px;
		color: #dc2626;
		font-size: 0.875rem;
		margin-top: 1rem;
	}

	.success-message {
		padding: 0.75rem 1rem;
		background: color-mix(in srgb, #10b981 10%, transparent);
		border: 1px solid color-mix(in srgb, #10b981 30%, transparent);
		border-radius: 8px;
		color: #059669;
		font-size: 0.875rem;
		margin-top: 1rem;
	}

	/* Email Change Section */
	.current-email {
		display: flex;
		align-items: center;
		gap: 0.5rem;
		padding: 0.75rem 1rem;
		background: color-mix(in srgb, var(--color-surface-alt) 30%, transparent);
		border: 1px solid color-mix(in srgb, var(--color-border) 40%, transparent);
		border-radius: 8px;
		margin-top: 1rem;
	}

	.email-label {
		color: var(--color-text-secondary);
		font-size: 0.875rem;
		font-weight: 500;
	}

	.email-value {
		color: var(--color-text-primary);
		font-family: var(--font-family-mono, monospace);
		font-size: 0.9375rem;
	}

	.change-email-form {
		margin-top: 1.5rem;
		padding: 1.5rem;
		background: color-mix(in srgb, var(--color-surface-alt) 20%, transparent);
		border: 1px solid color-mix(in srgb, var(--color-border) 30%, transparent);
		border-radius: 12px;
	}

	.change-email-form h4 {
		font-family: var(--font-family-display);
		font-size: 1rem;
		font-weight: 600;
		color: var(--color-text-primary);
		margin: 0 0 0.5rem 0;
	}

	.verification-notice {
		display: flex;
		gap: 1rem;
		align-items: flex-start;
		padding: 1rem 1.25rem;
	}

	.notice-icon {
		font-size: 1.5rem;
		flex-shrink: 0;
	}

	.notice-content {
		flex: 1;
		line-height: var(--line-height-normal);
	}

	.field input:disabled {
		opacity: 0.6;
		cursor: not-allowed;
		background: color-mix(in srgb, var(--color-surface-alt) 50%, transparent);
	}

	@media (max-width: 768px) {
		.form-actions {
			flex-direction: column;
		}

		.security-item {
			flex-direction: column;
			text-align: center;
		}

		.security-icon {
			margin: 0 auto;
		}

		.current-email {
			flex-direction: column;
			align-items: flex-start;
		}
	}

	/* Security Keys List Styles - Match auth-methods styling */
	.security-keys-list {
		margin-top: 1rem;
	}

	.security-keys-list h4 {
		font-family: var(--font-family-display);
		font-size: 0.9375rem;
		font-weight: 600;
		color: var(--color-text-secondary);
		margin: 0 0 0.75rem 0;
		text-transform: uppercase;
		letter-spacing: 0.05em;
	}

	.keys-list {
		list-style: none;
		padding: 0;
		margin: 0;
		display: flex;
		flex-direction: column;
		gap: 0.75rem;
	}

	.key-item {
		display: flex;
		justify-content: space-between;
		align-items: center;
		padding: 0.75rem 1rem;
		background: color-mix(in srgb, var(--color-surface-alt) 30%, transparent);
		border: 1px solid color-mix(in srgb, var(--color-border) 40%, transparent);
		border-radius: 8px;
		transition: all 0.2s ease;
	}

	.key-item:hover {
		background: color-mix(in srgb, var(--color-surface-alt) 40%, transparent);
		border-color: color-mix(in srgb, var(--color-border) 60%, transparent);
	}

	.key-info {
		display: flex;
		align-items: center;
		gap: 0.75rem;
		flex: 1;
	}

	.key-icon {
		color: var(--color-primary);
		font-size: 1.1rem;
	}

	.key-details {
		display: flex;
		flex-direction: column;
		gap: 0.25rem;
	}

	.key-details strong {
		font-size: 0.9375rem;
		color: var(--color-text-primary);
		font-weight: 500;
	}

	.key-details small {
		font-size: 0.8125rem;
		color: var(--color-text-secondary);
		font-family: var(--font-family-mono, 'Courier New', monospace);
	}

	.btn-danger-small {
		padding: 0.5rem 1rem;
		font-size: 0.875rem;
		font-weight: 500;
		background: transparent;
		color: var(--color-error, #dc2626);
		border: 1px solid color-mix(in srgb, var(--color-error, #dc2626) 40%, transparent);
		border-radius: 6px;
		cursor: pointer;
		transition: all 0.2s ease;
	}

	.btn-danger-small:hover {
		background: color-mix(in srgb, var(--color-error, #dc2626) 10%, transparent);
		border-color: var(--color-error, #dc2626);
	}

	.btn-danger-small:active {
		background: #991b1b;
	}

	/* MFA Styles */
	.mfa-status {
		margin-top: 0.5rem;
		padding: 0.5rem 0.75rem;
		border-radius: 6px;
		font-size: 0.875rem;
		font-weight: 500;
		display: inline-block;
	}

	.mfa-status.enabled {
		background: color-mix(in srgb, #10b981 10%, transparent);
		color: #10b981;
		border: 1px solid color-mix(in srgb, #10b981 30%, transparent);
	}

	.mfa-status.disabled {
		background: color-mix(in srgb, var(--color-text-secondary) 10%, transparent);
		color: var(--color-text-secondary);
		border: 1px solid color-mix(in srgb, var(--color-text-secondary) 30%, transparent);
	}

	.qr-code-container {
		margin: 1.5rem 0;
		text-align: center;
	}

	.qr-code {
		max-width: 256px;
		height: auto;
		border: 1px solid var(--color-border);
		border-radius: 8px;
		padding: 1rem;
		background: white;
	}

	.secret-key {
		margin: 1rem 0;
		padding: 1rem;
		background: color-mix(in srgb, var(--color-surface-alt) 30%, transparent);
		border: 1px solid var(--color-border);
		border-radius: 8px;
	}

	.secret-key code {
		font-family: var(--font-family-mono, 'Courier New', monospace);
		font-size: 0.875rem;
		color: var(--color-primary);
		word-break: break-all;
		display: block;
		margin-top: 0.5rem;
		padding: 0.5rem;
		background: color-mix(in srgb, var(--color-surface-alt) 50%, transparent);
		border-radius: 4px;
	}

	/* Credit Management Styles */
	.admin-credit-management-section {
		margin-top: 2rem;
	}

	.credit-management-info {
		display: flex;
		flex-direction: column;
		gap: 1.5rem;
	}

	.section-description {
		color: var(--color-text-secondary);
		font-size: 0.9375rem;
		margin: 0;
	}

	.form-section {
		display: flex;
		flex-direction: column;
		gap: 1.25rem;
	}

	.form-group {
		display: flex;
		flex-direction: column;
		gap: 0.5rem;
	}

	.form-group label {
		font-weight: 600;
		color: var(--color-text-primary);
		font-size: 0.9375rem;
	}

	.form-input {
		padding: 0.75rem 1rem;
		border: 1px solid var(--color-border);
		border-radius: 8px;
		font-size: 0.9375rem;
		background: var(--color-surface);
		color: var(--color-text-primary);
		transition: all 0.2s ease;
	}

	.form-input:focus {
		outline: none;
		border-color: var(--color-primary);
		box-shadow: 0 0 0 3px color-mix(in srgb, var(--color-primary) 15%, transparent);
	}

	.form-input:disabled {
		opacity: 0.5;
		cursor: not-allowed;
		background: color-mix(in srgb, var(--color-surface-alt) 30%, transparent);
	}

	.input-hint {
		font-size: 0.8125rem;
		color: var(--color-text-secondary);
		font-style: italic;
		margin: 0;
	}

	.mode-toggle {
		display: flex;
		gap: 0;
		border: 1px solid var(--color-border);
		border-radius: 8px;
		overflow: hidden;
		background: color-mix(in srgb, var(--color-surface-alt) 30%, transparent);
	}

	.mode-button {
		flex: 1;
		padding: 0.75rem 1.5rem;
		background: transparent;
		border: none;
		color: var(--color-text-secondary);
		font-size: 0.9375rem;
		font-weight: 600;
		cursor: pointer;
		transition: all 0.2s ease;
	}

	.mode-button:first-child {
		border-right: 1px solid var(--color-border);
	}

	.mode-button.active {
		background: var(--color-primary);
		color: white;
	}

	.mode-button:not(.active):hover {
		background: color-mix(in srgb, var(--color-primary) 8%, transparent);
		color: var(--color-text-primary);
	}

	.user-search-results {
		display: flex;
		flex-direction: column;
		gap: 0;
		border: 1px solid var(--color-border);
		border-radius: 8px;
		overflow: hidden;
		max-height: 300px;
		overflow-y: auto;
	}

	.user-search-result {
		display: flex;
		justify-content: space-between;
		align-items: center;
		padding: 1rem;
		background: var(--color-surface);
		border: none;
		border-bottom: 1px solid var(--color-border);
		text-align: left;
		cursor: pointer;
		transition: all 0.2s ease;
	}

	.user-search-result:last-child {
		border-bottom: none;
	}

	.user-search-result:hover {
		background: color-mix(in srgb, var(--color-primary) 5%, var(--color-surface));
	}

	.user-search-result.selected {
		background: color-mix(in srgb, var(--color-primary) 10%, var(--color-surface));
		border-left: 3px solid var(--color-primary);
	}

	.user-info {
		display: flex;
		flex-direction: column;
		gap: 0.25rem;
		flex: 1;
	}

	.user-name {
		font-weight: 600;
		color: var(--color-text-primary);
		font-size: 0.9375rem;
	}

	.user-email {
		font-size: 0.8125rem;
		color: var(--color-text-secondary);
	}

	.user-credits {
		display: flex;
		flex-direction: column;
		align-items: flex-end;
		gap: 0.25rem;
	}

	.credits-label {
		font-size: 0.75rem;
		color: var(--color-text-secondary);
		text-transform: uppercase;
		letter-spacing: 0.05em;
	}

	.credits-value {
		font-size: 1.25rem;
		font-weight: 700;
		color: var(--color-primary);
	}

	.selected-user-card {
		display: flex;
		justify-content: space-between;
		align-items: center;
		padding: 1rem;
		background: color-mix(in srgb, var(--color-primary) 8%, var(--color-surface));
		border: 2px solid var(--color-primary);
		border-radius: 8px;
	}

	.selected-user-info {
		display: flex;
		flex-direction: column;
		gap: 0.375rem;
	}

	.selected-user-info strong {
		color: var(--color-text-primary);
		font-size: 1rem;
	}

	.user-email-small {
		font-size: 0.8125rem;
		color: var(--color-text-secondary);
	}

	.current-credits {
		font-size: 0.875rem;
		color: var(--color-primary);
		font-weight: 600;
	}

	.error-message {
		background: color-mix(in srgb, #ef4444 10%, transparent);
		border: 1px solid color-mix(in srgb, #ef4444 30%, transparent);
		color: #dc2626;
		padding: 0.875rem 1rem;
		border-radius: 8px;
		font-size: 0.875rem;
	}

	.success-message {
		background: color-mix(in srgb, #10b981 10%, transparent);
		border: 1px solid color-mix(in srgb, #10b981 30%, transparent);
		color: #059669;
		padding: 0.875rem 1rem;
		border-radius: 8px;
		font-size: 0.875rem;
	}

	.btn-text-danger {
		padding: 0.5rem 1rem;
		background: transparent;
		color: #dc2626;
		border: 1px solid color-mix(in srgb, #ef4444 30%, transparent);
		border-radius: 6px;
		font-size: 0.875rem;
		font-weight: 600;
		cursor: pointer;
		transition: all 0.2s ease;
	}

	.btn-text-danger:hover {
		background: color-mix(in srgb, #ef4444 10%, transparent);
		border-color: #ef4444;
	}
</style><|MERGE_RESOLUTION|>--- conflicted
+++ resolved
@@ -1,7 +1,6 @@
 <script lang="ts">
 	import { nhost, ensureContributor, getUserFromServer } from '$lib/nhostClient';
 	import { onMount } from 'svelte';
-<<<<<<< HEAD
 	import {
 		GET_USER_STATS,
 		UPDATE_CONTRIBUTOR_AVATAR,
@@ -10,9 +9,6 @@
 		ADD_PURCHASED_CREDITS,
 		SET_PURCHASED_CREDITS
 	} from '$lib/graphql/queries';
-=======
-	import { GET_USER_STATS, UPDATE_CONTRIBUTOR_AVATAR, DELETE_SECURITY_KEY, SEARCH_CONTRIBUTORS, ADD_PURCHASED_CREDITS } from '$lib/graphql/queries';
->>>>>>> d5632cca
 	import { calculateUserStats, type UserStats } from '$lib/utils/userStats';
 	import { env as publicEnv } from '$env/dynamic/public';
 	import { getOAuthRedirectURL, isStandalone } from '$lib/utils/pwa';
@@ -139,7 +135,6 @@
 	let passwordResetSuccess: string | null = null;
 	let passwordResetError: string | null = null;
 
-<<<<<<< HEAD
 	// Credit management state (admin only)
 	let creditSearchTerm = '';
 	let creditSearchResults: any[] = [];
@@ -150,16 +145,6 @@
 	let creditManagementLoading = false;
 	let creditManagementError: string | null = null;
 	let creditManagementSuccess: string | null = null;
-=======
-	// Admin credit management state
-	let creditSearchTerm = '';
-	let creditSearchResults: any[] = [];
-	let selectedUser: any = null;
-	let creditsToAdd = 0;
-	let creditManagementLoading = false;
-	let creditManagementSuccess: string | null = null;
-	let creditManagementError: string | null = null;
->>>>>>> d5632cca
 
 	// Constants for UI timeouts
 	const MFA_SUCCESS_MESSAGE_DURATION = 5000; // 5 seconds
@@ -1342,29 +1327,19 @@
 		}
 	}
 
-<<<<<<< HEAD
 	// Credit management functions (admin only)
-=======
->>>>>>> d5632cca
 	async function searchUsers() {
 		if (!creditSearchTerm || creditSearchTerm.length < 2) {
 			creditSearchResults = [];
 			return;
 		}
 
-<<<<<<< HEAD
-=======
-		creditManagementLoading = true;
-		creditManagementError = null;
-
->>>>>>> d5632cca
 		try {
 			const searchPattern = `%${creditSearchTerm}%`;
 			const result = await nhost.graphql.request(SEARCH_CONTRIBUTORS, {
 				searchTerm: searchPattern
 			});
 
-<<<<<<< HEAD
 			creditSearchResults = result.data?.contributor || [];
 		} catch (err: any) {
 			console.error('Error searching users:', err);
@@ -1430,56 +1405,6 @@
 		} catch (err: any) {
 			console.error('Error managing credits:', err);
 			creditManagementError = err?.message || 'Failed to manage credits';
-=======
-			if (result.error) {
-				throw new Error('Failed to search users');
-			}
-
-			creditSearchResults = result.data?.contributor || [];
-		} catch (err: any) {
-			console.error('Error searching users:', err);
-			creditManagementError = err?.message || 'Failed to search users';
-			creditSearchResults = [];
-		} finally {
-			creditManagementLoading = false;
-		}
-	}
-
-	async function addCredits() {
-		if (!selectedUser || !creditsToAdd || creditsToAdd <= 0) {
-			creditManagementError = 'Please select a user and enter a valid credit amount';
-			return;
-		}
-
-		creditManagementLoading = true;
-		creditManagementError = null;
-		creditManagementSuccess = null;
-
-		try {
-			const result = await nhost.graphql.request(ADD_PURCHASED_CREDITS, {
-				contributorId: selectedUser.id,
-				creditsToAdd: creditsToAdd
-			});
-
-			if (result.error) {
-				throw new Error('Failed to add credits');
-			}
-
-			creditManagementSuccess = `Successfully added ${creditsToAdd} credits to ${selectedUser.display_name || selectedUser.auth_email}`;
-
-			// Reset form
-			creditsToAdd = 0;
-			selectedUser = null;
-			creditSearchTerm = '';
-			creditSearchResults = [];
-
-			setTimeout(() => {
-				creditManagementSuccess = null;
-			}, CREDIT_SUCCESS_MESSAGE_DURATION);
-		} catch (err: any) {
-			console.error('Error adding credits:', err);
-			creditManagementError = err?.message || 'Failed to add credits';
->>>>>>> d5632cca
 		} finally {
 			creditManagementLoading = false;
 		}
