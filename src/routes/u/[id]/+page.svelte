<script lang="ts">
	import { nhost } from '$lib/nhostClient';
	import { page } from '$app/stores';
	import { onMount } from 'svelte';
	import { GET_USER_STATS } from '$lib/graphql/queries';
	import { calculateUserStats, type UserStats } from '$lib/utils/userStats';

	let loading = $state(true);
	let error = $state<string | null>(null);

	let contributor = $state<any>(null);
	let discussions = $state<any[]>([]);
	let posts = $state<any[]>([]);
	let stats = $state<UserStats>({
		goodFaithRate: 0,
		sourceAccuracy: 0,
		reputationScore: 0,
		totalPosts: 0,
		totalDiscussions: 0,
		participatedDiscussions: 0
	});
	let statsLoading = $state(true);

	const GET_PUBLIC_PROFILE = `
    query GetPublicProfile($id: uuid!) {
      contributor_by_pk(id: $id) {
        id
        display_name
        bio
        website
        social_links
        avatar_url
      }
      discussion(where: { created_by: { _eq: $id } }, order_by: { created_at: desc }) {
        id
        created_at
        current_version: discussion_versions(
          where: { version_type: { _eq: "published" } }
          order_by: { version_number: desc }
          limit: 1
        ) {
          title
        }
        draft_version: discussion_versions(
          where: { version_type: { _eq: "draft" } }
          order_by: { version_number: desc }
          limit: 1
        ) {
          title
        }
      }
      post(where: { author_id: { _eq: $id }, status: { _eq: "approved" } }, order_by: { created_at: desc }) {
        id
        discussion_id
        created_at
        content
      }
    }
  `;

	function displayName(name?: string | null): string {
		if (!name) return '';
		const n = String(name).trim();
		// Only de-emailize if it looks like a full email address
		const isEmail = /^[^@\s]+@[^@\s]+\.[^@\s]+$/.test(n);
		if (isEmail) return n.split('@')[0];
		return n;
	}

	function getInitials(name: string): string {
		if (!name) return '?';
		return name
			.trim()
			.split(' ')
			.map((n) => n[0])
			.join('')
			.slice(0, 2)
			.toUpperCase();
	}

	function toTextSnippet(html: string, max = 160): string {
		if (!html) return '';
		const cleaned = html
			.replace(/<!--\s*CITATION_DATA:[\s\S]*?-->/gi, ' ')
			.replace(/<!--\s*REPLY_TO:[\s\S]*?-->/gi, ' ')
			.replace(/<style[\s\S]*?<\/style>/gi, ' ')
			.replace(/<script[\s\S]*?<\/script>/gi, ' ')
			.replace(/<[^>]+>/g, ' ')
			.replace(/&nbsp;/gi, ' ')
			.replace(/&amp;/gi, '&')
			.replace(/&lt;/gi, '<')
			.replace(/&gt;/gi, '>')
			.replace(/&quot;/gi, '"')
			.replace(/&#39;/gi, "'")
			.replace(/\s+/g, ' ')
			.trim();
		return cleaned.length > max ? cleaned.slice(0, max) + '…' : cleaned;
	}

	const userId = $derived($page.params.id as string);
	const byHandle = $derived(!!userId && !/^[0-9a-fA-F-]{36}$/.test(userId));

	function getSocialLink(platform: string, value: string): string | null {
		if (!value) return null;
		const v = String(value).trim();
		if (!v) return null;
		const isUrl = /^https?:\/\//i.test(v);
		const stripAt = (s: string) => s.replace(/^@+/, '');
		const p = platform.toLowerCase();
		if (isUrl) return v;
		switch (p) {
			case 'twitter':
			case 'x':
				return `https://x.com/${stripAt(v)}`;
			case 'github':
				return `https://github.com/${stripAt(v)}`;
			case 'linkedin':
				if (/^(in|company)\//i.test(v)) return `https://www.linkedin.com/${v}`;
				return `https://www.linkedin.com/in/${stripAt(v)}`;
			case 'mastodon': {
				const m = v.replace(/^@/, '').split('@');
				if (m.length >= 2) return `https://${m.slice(1).join('@')}/@${m[0]}`;
				return `https://${v}`;
			}
			case 'bluesky':
				return `https://bsky.app/profile/${stripAt(v)}`;
			case 'facebook':
				return `https://www.facebook.com/${stripAt(v)}`;
			case 'instagram':
				return `https://www.instagram.com/${stripAt(v)}`;
			case 'youtube':
				if (v.startsWith('@')) return `https://www.youtube.com/${v}`;
				if (/^UC[\w-]{22}/.test(v)) return `https://www.youtube.com/channel/${v}`;
				return `https://www.youtube.com/${v}`;
			case 'tiktok':
				return `https://www.tiktok.com/@${stripAt(v)}`;
			default:
				return `https://${v}`;
		}
	}

	function websiteLabel(u: string): string {
		try {
			const s = String(u).trim();
			return s.replace(/^https?:\/\//i, '').replace(/\/$/, '');
		} catch {
			return u;
		}
	}

	function socialIcon(platform: string): string {
		const p = platform.toLowerCase();
		const base =
			'width="18" height="18" viewBox="0 0 24 24" fill="currentColor" aria-hidden="true"';
		switch (p) {
			case 'twitter':
			case 'x':
				return `<svg ${base}><path d="M18.244 2H21.5l-7.5 8.57L22.5 22H15.93l-5.07-5.88L5 22H1.744l8.1-9.26L.5 2H7.242l4.57 5.273L18.244 2Zm-1.155 18h1.92L7.01 4h-1.92l12 16Z"/></svg>`;
			case 'github':
				return `<svg ${base}><path fill-rule="evenodd" d="M12 .5C5.73.5.98 5.24.98 11.5c0 4.86 3.15 8.98 7.51 10.43.55.1.75-.24.75-.54v-1.9c-3.05.66-3.7-1.27-3.7-1.27-.5-1.26-1.22-1.6-1.22-1.6-1-.7.08-.68.08-.68 1.1.08 1.68 1.13 1.68 1.13.98 1.67 2.57 1.18 3.2.9.1-.7.38-1.18.68-1.45-2.43-.27-4.98-1.22-4.98-5.43 0-1.2.43-2.18 1.13-2.95-.1-.28-.5-1.43.1-2.98 0 0 .95-.3 3.1 1.13.9-.25 1.86-.38 2.82-.38.96 0 1.92.13 2.82.38 2.15-1.44 3.1-1.13 3.1-1.13.6 1.55.2 2.7.1 2.98.7.77 1.12 1.75 1.12 2.95 0 4.22-2.56 5.16-5 5.43.4.35.74 1.03.74 2.08v3.08c0 .3.2.65.76.54 4.35-1.45 7.5-5.57 7.5-10.43C23.02 5.24 18.27.5 12 .5Z" clip-rule="evenodd"/></svg>`;
			case 'linkedin':
				return `<svg ${base}><path d="M4.98 3.5C4.98 4.88 3.86 6 2.5 6S0 4.88 0 3.5 1.12 1 2.5 1 4.98 2.12 4.98 3.5zM.5 8.5h4V23h-4V8.5zM8.5 8.5h3.83v2h.05c.53-1 1.83-2.05 3.77-2.05 4.03 0 4.78 2.65 4.78 6.08V23h-4v-5.9c0-1.41-.03-3.22-1.96-3.22-1.96 0-2.26 1.53-2.26 3.11V23h-4V8.5z"/></svg>`;
			case 'mastodon':
				return `<svg ${base}><path d="M21.57 13.19c-.29 1.48-2.62 3.1-5.3 3.43-1.4.18-2.78.35-4.25.28-2.4-.11-4.31-.57-4.31-.57 0 .23.01.46.04.68.31 2.35 2.34 2.49 4.25 2.56 1.93.07 3.65-.47 3.65-.47l.08 1.8s-1.35.73-3.76.86c-1.33.07-2.99-.03-4.92-.52-4.18-1.06-4.9-5.35-4.99-9.69-.03-1.34-.01-2.6-.01-3.65 0-4.99 3.27-6.46 3.27-6.46 1.65-.76 4.49-1.08 7.45-1.1h.07c2.96.02 5.8.34 7.45 1.1 0 0 3.27 1.47 3.27 6.46 0 0 .04 3.02-.99 5.69zM17.55 6.6h-2.22v6.85h-2.53V6.6h-2.21V4.44h6.96V6.6z"/></svg>`;
			case 'bluesky':
				return `<svg ${base}><path d="M12 9.8C9.5 6.5 6.3 3.7 3 2c1.2 3.6 3 7.1 6 9-3 1.9-4.8 5.4-6 9 3.3-1.7 6.5-4.5 9-7.8 2.5 3.3 5.7 6.1 9 7.8-1.2-3.6-3-7.1-6-9 3-1.9 4.8-5.4 6-9-3.3 1.7-6.5 4.5-9 7.8z"/></svg>`;
			case 'facebook':
				return `<svg ${base}><path d="M22 12.07C22 6.48 17.52 2 11.93 2S2 6.48 2 12.07C2 17.1 5.66 21.2 10.44 22v-7.02H7.9v-2.9h2.54v-2.2c0-2.5 1.49-3.89 3.77-3.89 1.09 0 2.23.2 2.23.2v2.45h-1.25c-1.23 0-1.62.77-1.62 1.56v1.88h2.77l-.44 2.9h-2.33V22C18.34 21.2 22 17.1 22 12.07z"/></svg>`;
			case 'instagram':
				return `<svg ${base}><path d="M12 2.2c3.2 0 3.6 0 4.9.1 1.2.1 1.9.3 2.4.6.6.3 1 .6 1.5 1.1.5.5.8.9 1.1 1.5.3.5.5 1.2.6 2.4.1 1.3.1 1.7.1 4.9s0 3.6-.1 4.9c-.1 1.2-.3 1.9-.6 2.4-.3.6-.6 1-1.1 1.5-.5.5-.9.8-1.5 1.1-.5.3-1.2.5-2.4.6-1.3.1-1.7.1-4.9.1s-3.6 0-4.9-.1c-1.2-.1-1.9-.3-2.4-.6-.6-.3-1-.6-1.5-1.1-.5-.5-.8-.9-1.1-1.5-.3-.5-.5-1.2-.6-2.4C2.2 15.6 2.2 15.2 2.2 12s0-3.6.1-4.9c.1-1.2.3-1.9.6-2.4.3-.6.6-1 1.1-1.5.5-.5.9-.8 1.5-1.1.5-.3 1.2-.5 2.4-.6C8.4 2.2 8.8 2.2 12 2.2m0-2.2C8.7 0 8.3 0 7 .1 5.7.2 4.8.4 4 .8 3.2 1.2 2.5 1.7 1.7 2.5 1 3.2.5 3.9.1 4.7c-.4.8-.6 1.7-.7 3C-.7 9 .7 9.4 0 12c.7 2.6.4 3 .4 5.3.1 1.3.3 2.2.7 3 .4.8.9 1.5 1.7 2.3.8.8 1.5 1.2 2.3 1.6.8.4 1.7.6 3 .7 1.3.1 1.7.1 5.3.1s4 0 5.3-.1c1.3-.1 2.2-.3 3-.7.8-.4 1.5-.9 2.3-1.6.8-.4 1.3-1.1 1.7-2.3.4-.8.6-1.7.7-3 .1-1.3.1-1.7.1-5.3s0-4-.1-5.3c-.1-1.3-.3-2.2-.7-3-.4-.8-.9-1.5-1.7-2.3C21.5.5 20.8 0 20 0c-.8-.4-1.7-.6-3-.7C15.6-.8 15.2-.8 12-.8z"/><circle cx="12" cy="12" r="3.2"/><circle cx="18.4" cy="5.6" r="1.2"/></svg>`;
			case 'youtube':
				return `<svg ${base}><path d="M23.5 6.2a3.1 3.1 0 0 0-2.2-2.2C19.5 3.5 12 3.5 12 3.5s-7.5 0-9.3.5A3.1 3.1 0 0 0 .5 6.2 32 32 0 0 0 0 12a32 32 0 0 0 .5 5.8 3.1 3.1 0 0 0 2.2 2.2c1.8.5 9.3.5 9.3.5s7.5 0 9.3-.5a3.1 3.1 0 0 0 2.2-2.2 32 32 0 0 0 .5-5.8 32 32 0 0 0-.5-5.8zM9.7 15.5V8.5l6.2 3.5-6.2 3.5z"/></svg>`;
			case 'tiktok':
				return `<svg ${base}><path d="M19 7.5c-2 0-3.7-1.6-3.7-3.6V3h-3.2v10.6c0 1.5-1.2 2.7-2.8 2.7S6.5 15 6.5 13.6s1.2-2.7 2.8-2.7c.3 0 .6 0 .9.1V7.7c-.3 0-.6-.1-.9-.1-3.1 0-5.6 2.4-5.6 5.4S6.2 18.5 9.3 18.5s5.6-2.4 5.6-5.4v-4c1 1 2.4 1.7 4 1.7V7.5H19z"/></svg>`;
			default:
				return `<svg ${base}><path d="M12 2a10 10 0 1 0 0 20 10 10 0 0 0 0-20Zm0 3a7 7 0 0 1 6.32 4H12v3h6.95A7 7 0 1 1 12 5Z"/></svg>`;
		}
	}

	async function load() {
		loading = true;
		statsLoading = true;
		error = null;
		try {
			// Check if user is authenticated
			const isAuthenticated = !!nhost.auth.getUser();

			if (!isAuthenticated) {
				// Redirect to login page if not authenticated
				if (typeof window !== 'undefined') {
					window.location.href = '/login';
				}
				return;
			}
			let resolved = userId;
			if (byHandle) {
				const RESOLVE = `query ($handle: String!) { contributor(where:{ handle:{ _eq: $handle } }, limit:1){ id display_name handle bio website social_links avatar_url } }`;
				const { data: d1, error: e1 } = await nhost.graphql.request(RESOLVE, { handle: userId });
				if (e1) throw Array.isArray(e1) ? new Error(e1.map((e: any) => e.message).join('; ')) : e1;
				const c = (d1 as any)?.contributor?.[0];
				if (!c) throw new Error('Profile not found');
				contributor = c;
				resolved = c.id;
			}

			// Load profile data and stats in parallel
			const [profileResult, statsResult] = await Promise.all([
				nhost.graphql.request(GET_PUBLIC_PROFILE, { id: resolved }),
				nhost.graphql.request(GET_USER_STATS, { userId: resolved })
			]);

			// Handle profile data
			if (profileResult.error)
				throw Array.isArray(profileResult.error)
					? new Error(profileResult.error.map((e: any) => e.message).join('; '))
					: profileResult.error;
			contributor = contributor || (profileResult.data as any)?.contributor_by_pk || null;
			discussions = (profileResult.data as any)?.discussion || [];
			posts = (profileResult.data as any)?.post || [];
			if (!contributor) throw new Error('Profile not found');

			// Handle stats data
			if (statsResult.error) {
				console.warn('Failed to load user stats:', statsResult.error);
				// Keep default stats values
			} else if (statsResult.data) {
				stats = calculateUserStats(statsResult.data);
			}
		} catch (e: any) {
			const msg = e?.message || String(e);
			if (/field\s+'?contributor_by_pk'?\s+not\s+found\s+in\s+type/i.test(msg)) {
				error = 'Profile is not publicly available. Sign in to view.';
			} else {
				error = msg || 'Failed to load profile';
			}
		} finally {
			loading = false;
			statsLoading = false;
		}
	}

<<<<<<< HEAD
	// Load profile when userId changes (client-side only)
	$effect(() => {
		// Only run on client side
		if (typeof window !== 'undefined' && userId) {
=======
	// Load profile when userId changes
	$effect(() => {
		// Access userId to establish the dependency
		if (userId) {
>>>>>>> 6a1d5f68
			load();
		}
	});
</script>

<div class="profile-public-container">
	{#if loading}
		<p>Loading…</p>
	{:else if error}
		<p class="error">{error}</p>
	{:else if contributor}
		<header class="profile-header">
			<div class="profile-header-content">
				<div class="profile-avatar">
					{#if contributor.avatar_url}
						<img
							src={contributor.avatar_url}
							alt="{displayName(contributor.display_name)} profile photo"
						/>
					{:else}
						<div class="avatar-placeholder">
							<span class="initials">{getInitials(displayName(contributor.display_name))}</span>
						</div>
					{/if}
				</div>
				<div class="profile-info">
					<h1>{displayName(contributor.display_name)}</h1>
					<div class="stats-container">
						<div class="stat-item">
							<h3 class="stat-title">Good-Faith Rate</h3>
							<p class="stat-value">
								{#if statsLoading}
									<span class="loading-text">...</span>
								{:else}
									{stats.goodFaithRate}%
								{/if}
							</p>
						</div>
						<div class="stat-item">
							<h3 class="stat-title">Source Accuracy</h3>
							<p class="stat-value">
								{#if statsLoading}
									<span class="loading-text">...</span>
								{:else}
									{stats.sourceAccuracy}%
								{/if}
							</p>
						</div>
						<div class="stat-item">
							<h3 class="stat-title">Reputation Score</h3>
							<p class="stat-value">
								{#if statsLoading}
									<span class="loading-text">...</span>
								{:else}
									{stats.reputationScore.toLocaleString()}
								{/if}
							</p>
						</div>
					</div>
					<!-- <div class="stats-container">
						<div class="stat-item">
							<h3 class="stat-title">discussions:</h3>
							<span class="stat-value">{stats.totalDiscussions.toLocaleString()}</span>
						</div>
						<div class="stat-item">
							<h3 class="stat-title">comments:</h3>
							<p class="stat-value"></span>{stats.totalPosts.toLocaleString()}</span>
						</div>
						<div class="stat-item">
							<h3 class="stat-title">collaborated:</h3>
							<span class="stat-value">{stats.participatedDiscussions.toLocaleString()}</span>
						</div>
					</div> -->
					{#if contributor.bio}
						<p class="bio">{contributor.bio}</p>
					{/if}
					<div class="links">
						{#if contributor.website}
							<a class="link website" href={contributor.website} target="_blank" rel="noopener">
								{websiteLabel(contributor.website)}
							</a>
						{/if}
						{#if contributor.social_links}
							{#each Object.entries(contributor.social_links) as [key, val]}
								{#if val}
									{@const href = getSocialLink(key, String(val))}
									{#if href}
										<a
											class="link icon"
											{href}
											target="_blank"
											rel="noopener"
											title={key}
											aria-label={key}
										>
											{@html socialIcon(key)}
											<span class="sr-only">{key}</span>
										</a>
									{/if}
								{/if}
							{/each}
						{/if}
					</div>
				</div>
			</div>
		</header>

		<section class="profile-section">
			<h2>Discussions</h2>
			{#if discussions.length === 0}
				<p>No discussions yet.</p>
			{:else}
				<ul class="list">
					{#each discussions as d}
						<li class="item discussion-title">
							<a href={`/discussions/${d.id}`}
								>{d.current_version?.[0]?.title ||
									d.draft_version?.[0]?.title ||
									'Untitled Discussion'}</a
							>
							<span class="meta">· {new Date(d.created_at).toLocaleString()}</span>
						</li>
						<hr />
					{/each}
				</ul>
			{/if}
		</section>

		<section class="profile-section">
			<h2>Comments</h2>
			{#if posts.length === 0}
				<p>No comments yet.</p>
			{:else}
				<ul class="list">
					{#each posts as p}
						<li class="item">
							<a href={`/discussions/${p.discussion_id}`}>{toTextSnippet(p.content)}</a>
							<span class="meta">· {new Date(p.created_at).toLocaleString()}</span>
						</li>
						<hr />
					{/each}
				</ul>
			{/if}
		</section>
	{/if}
</div>

<style>
	.profile-public-container {
		max-width: 900px;
		margin: 2rem auto;
		padding: 1rem;
	}
	.profile-header-content {
		display: flex;
		align-items: flex-start;
		gap: 1.5rem;
		margin-bottom: 1rem;
	}

	.profile-avatar {
		flex-shrink: 0;
	}

	.profile-avatar img {
		width: 80px;
		height: 80px;
		border-radius: 50%;
		object-fit: cover;
		border: 3px solid var(--color-border);
	}

	.avatar-placeholder {
		width: 80px;
		height: 80px;
		border-radius: 50%;
		background: var(--color-surface-alt);
		border: 3px solid var(--color-border);
		display: flex;
		align-items: center;
		justify-content: center;
	}

	.initials {
		font-size: 1.5rem;
		font-weight: 600;
		color: var(--color-text-secondary);
	}

	.profile-info {
		flex: 1;
		min-width: 0;
	}

	.profile-header h1 {
		margin: 0 0 0.25rem 0;
	}
	.bio {
		color: var(--color-text-secondary);
		margin: 0.5rem 0 0.75rem;
	}
	.links {
		display: flex;
		gap: 0.5rem;
		flex-wrap: wrap;
	}
	.links .link {
		color: var(--color-primary);
		text-decoration: none;
		display: inline-flex;
		align-items: center;
		gap: 0.35rem;
	}
	.links .link.icon {
		width: 28px;
		height: 28px;
		border-radius: 50%;
		display: inline-flex;
		align-items: center;
		justify-content: center;
		background: color-mix(in srgb, var(--color-primary) 10%, transparent);
		color: var(--color-primary);
	}
	.links .link.icon:hover {
		background: color-mix(in srgb, var(--color-primary) 18%, transparent);
	}
	.links .link:hover {
		text-decoration: none;
	}
	.sr-only {
		position: absolute;
		width: 1px;
		height: 1px;
		padding: 0;
		margin: -1px;
		overflow: hidden;
		clip: rect(0, 0, 0, 0);
		white-space: nowrap;
		border: 0;
	}
	.profile-section {
		margin-top: 1.5rem;
	}
	.list {
		list-style: none;
		margin: 0.5rem 0 0;
		padding: 0;
		display: flex;
		flex-direction: column;
		gap: 0.4rem;
	}
	.item a {
		color: var(--color-text-primary);
		text-decoration: none;
	}
	.item a:hover {
		text-decoration: underline;
	}
	.meta {
		color: var(--color-text-secondary);
		font-size: 0.85rem;
		margin-left: 0.35rem;
	}
	.error {
		color: var(--color-accent);
	}
	.discussion-title {
		font-weight: 600;
	}

	/* Stats Section */
	.stats-section {
		/* background: var(--color-surface); */
		border: 0px solid var(--color-border);
		/* border-radius: var(--border-radius-md); */
		padding: 1.5rem;
		margin-top: 1.5rem;
	}

	.stats-container {
		display: flex;
		flex-direction: row;
		justify-content: flex-start;
		gap: 1.5rem;
		border-top: 1px solid color-mix(in srgb, var(--color-border) 20%, transparent);
	}

	.stat-item {
		padding: 0;
		text-align: left;
		min-width: 0;
	}

	.stat-title {
		font-size: 0.7rem;
		font-weight: 400;
		color: var(--color-text-secondary);
		margin: 0 0 0.1rem 0;
		line-height: 1.2;
		text-transform: uppercase;
		letter-spacing: 0.3px;
		opacity: 0.8;
	}

	.stat-value {
		font-size: 0.9rem;
		font-weight: 500;
		text-align: center;
		color: var(--color-text-secondary);
		margin: 0;
		line-height: 1.2;
	}

	.loading-text {
		color: var(--color-text-secondary);
		font-weight: 400;
	}

	.activity-summary {
		display: flex;
		flex-direction: row;
		justify-content: space-around;
		gap: 1rem;
		border-top: 1px solid var(--color-border);
		padding-top: 1.5rem;
	}

	.activity-item {
		text-align: center;
		margin: 0;
	}

	.activity-count {
		display: block;
		font-size: 1.25rem;
		font-weight: 600;
		color: var(--color-primary);
		margin-bottom: 0.25rem;
	}

	.activity-label {
		font-size: 0.8rem;
		color: var(--color-text-secondary);
		font-weight: 500;
	}

	@media (max-width: 768px) {
		.stats-container {
			flex-direction: row;
			gap: 0.5rem;
		}

		.activity-summary {
			flex-direction: row;
			gap: 0.75rem;
		}
	}

	@media (max-width: 560px) {
		.profile-public-container {
			padding: 0.75rem;
		}

		.profile-header-content {
			flex-direction: column;
			align-items: center;
			text-align: center;
			gap: 1rem;
		}

		.profile-avatar img,
		.avatar-placeholder {
			width: 60px;
			height: 60px;
		}

		.initials {
			font-size: 1.25rem;
		}
		.stats-section {
			padding: 1rem;
		}
	}
</style><|MERGE_RESOLUTION|>--- conflicted
+++ resolved
@@ -239,17 +239,10 @@
 		}
 	}
 
-<<<<<<< HEAD
-	// Load profile when userId changes (client-side only)
-	$effect(() => {
-		// Only run on client side
-		if (typeof window !== 'undefined' && userId) {
-=======
 	// Load profile when userId changes
 	$effect(() => {
 		// Access userId to establish the dependency
 		if (userId) {
->>>>>>> 6a1d5f68
 			load();
 		}
 	});
